"""This is a test for a simple two period model with exogenous processes.

We test DC-EGM against the closed form solution of the Euler equation.

"""
from functools import partial
from itertools import product

import jax.numpy as jnp
import numpy as np
import pandas as pd
import pytest
from dcegm.solve import solve_dcegm
from dcegm.state_space import create_state_choice_space
from numpy.testing import assert_allclose
from scipy.special import roots_sh_legendre
from scipy.stats import norm
from toy_models.consumption_retirement_model.final_period_solution import (
    solve_final_period_scalar,
)
from toy_models.consumption_retirement_model.state_space_objects import (
    create_state_space,
)
from toy_models.consumption_retirement_model.state_space_objects import (
    create_state_space_two_exog_processes,
)
from toy_models.consumption_retirement_model.state_space_objects import (
    get_state_specific_feasible_choice_set,
)
from toy_models.consumption_retirement_model.state_space_objects import (
    update_state,
)


def flow_util(consumption, choice, params_dict):
    rho = params_dict["rho"]
    delta = params_dict["delta"]

    u = consumption ** (1 - rho) / (1 - rho) - delta * (1 - choice)
    return u


def marginal_utility(consumption, params_dict):
    rho = params_dict["rho"]
    u_prime = consumption ** (-rho)
    return u_prime


def inverse_marginal_utility(marginal_utility, params_dict):
    rho = params_dict["rho"]
    return marginal_utility ** (-1 / rho)


<<<<<<< HEAD
def get_transition_vector_dcegm(state, params, transition_matrix):
    return transition_matrix[state[-1]]


def get_transition_vector_dcegm_two_exog_processes(state, params, transition_matrix):
    # state[-1] is the exogenous state (combined health and job offer)
    # state[0] is the endogenous state variable period
    # i.e. we allow for period (age) specific transition probabilities
    return transition_matrix[state[-1], ..., state[0]]


def budget_dcegm(state, saving, income_shock, params_dict, options):  # noqa: 100
=======
def budget_dcegm(state, saving, income_shock, params_dict, options):
>>>>>>> f4ca4102
    interest_factor = 1 + params_dict["interest_rate"]
    health_costs = params_dict["ltc_cost"]
    wage = params_dict["wage_avg"]
    resource = (
        interest_factor * saving
        + (wage + income_shock) * (1 - state[1])
        - state[-1] * health_costs
    )
    return jnp.maximum(resource, 0.5)


def budget_dcegm_two_exog_processes(
    state, saving, income_shock, params_dict, options
):  # noqa: 100
    interest_factor = 1 + params_dict["interest_rate"]
    health_costs = params_dict["ltc_cost"]
    wage = params_dict["wage_avg"]

    # lagged_job_offer = jnp.abs(state[-1] - 2) * (state[-1] > 0) * state[0]  # [1, 3]
    ltc_patient = state[-1] > 1  # [2, 3]

    resource = (
        interest_factor * saving
        + (wage + income_shock) * (1 - state[1])  # if worked last period
        - health_costs * ltc_patient
    )
    return jnp.maximum(resource, 0.5)


def budget(
    lagged_resources,
    lagged_consumption,
    lagged_retirement_choice,
    wage,
    health,
    params_dict,
):
    interest_factor = 1 + params_dict["interest_rate"]
    health_costs = params_dict["ltc_cost"]
    resources = (
        interest_factor * (lagged_resources - lagged_consumption)
        + wage * (1 - lagged_retirement_choice)
        - health * health_costs
    ).clip(min=0.5)
    return resources


def budget_two_exog_processes(
    lagged_resources,
    lagged_consumption,
    lagged_retirement_choice,
    wage,
    bad_health,
    lagged_job_offer,
    params_dict,
):
    interest_factor = 1 + params_dict["interest_rate"]
    health_costs = params_dict["ltc_cost"]
    resources = (
        interest_factor * (lagged_resources - lagged_consumption)
        + wage * lagged_job_offer * (1 - lagged_retirement_choice)
        - bad_health * health_costs
    ).clip(min=0.5)
    return resources


def wage(nu, params_dict):
    wage = params_dict["wage_avg"] + nu
    return wage


def prob_long_term_care_patient(params_dict, lagged_bad_health, bad_health):
    p = params_dict["ltc_prob"]

    if (lagged_bad_health == 0) and (bad_health == 1):
        pi = p
    elif lagged_bad_health == bad_health == 0:
        pi = 1 - p
    elif lagged_bad_health == 1 and bad_health == 0:
        pi = 0
    elif lagged_bad_health == bad_health == 1:
        pi = 1

    return pi


def prob_job_offer(params_dict, lagged_job_offer, job_offer):
    # p = params_dict["job_offer_prob"]

    if (lagged_job_offer == 0) and (job_offer == 1):
        pi = 0.5
    elif lagged_job_offer == job_offer == 0:
        pi = 0.5
    elif lagged_job_offer == 1 and job_offer == 0:
        pi = 0.1
    elif lagged_job_offer == job_offer == 1:
        pi = 0.9

    return pi


def choice_prob_retirement(cons, retirement_choice, params_dict):
    v = flow_util(cons, choice=retirement_choice, params_dict=params_dict)
    v_0 = flow_util(cons, choice=0, params_dict=params_dict)
    v_1 = flow_util(cons, choice=1, params_dict=params_dict)
    choice_prob = np.exp(v) / (np.exp(v_0) + np.exp(v_1))
    return choice_prob


def m_util_aux(
    state,
    init_cond,
    params_dict,
    retirement_choice_1,
    nu,
    consumption,
    get_transition_vector_by_state,
):
    """Return the expected marginal utility for one realization of the wage shock."""
    budget_1 = init_cond["wealth"]
    # ltc_state_1 = init_cond["bad_health"]

    weighted_marginal = 0
    for ltc_state_2 in (0, 1):
        for retirement_choice_2 in (0, 1):
            budget_2 = budget(
                budget_1,
                consumption,
                retirement_choice_1,
                wage(nu, params_dict),
                ltc_state_2,
                params_dict,
            )
            marginal_util = marginal_utility(budget_2, params_dict)
            choice_prob = choice_prob_retirement(
                budget_2, retirement_choice_2, params_dict
            )
            # ltc_prob = prob_long_term_care_patient(
            #     params_dict, ltc_state_1, ltc_state_2
            # )
            ltc_prob = get_transition_vector_by_state[ltc_state_2]

            weighted_marginal += choice_prob * ltc_prob * marginal_util

    return weighted_marginal


def marginal_utility_weighted_two_exog_processes(
    init_cond, params_dict, retirement_choice_1, nu, consumption
):
    """Return the expected marginal utility for one realization of the wage shock."""
    budget_1 = init_cond["wealth"]
    ltc_state_1 = init_cond["bad_health"]
    job_state_1 = init_cond["job_offer"]

    weighted_marginal = 0
    for ltc_state_2 in (0, 1):
        for job_state_2 in (0, 1):
            for retirement_choice_2 in (0, 1):
                budget_2 = budget_two_exog_processes(
                    budget_1,
                    consumption,
                    retirement_choice_1,
                    wage(nu, params_dict),
                    ltc_state_2,
                    job_state_1,
                    params_dict,
                )

                marginal_util = marginal_utility(budget_2, params_dict)
                choice_prob = choice_prob_retirement(
                    budget_2, retirement_choice_2, params_dict
                )

                ltc_prob = prob_long_term_care_patient(
                    params_dict, ltc_state_1, ltc_state_2
                )
                job_offer_prob = prob_job_offer(params_dict, job_state_1, job_state_2)

                weighted_marginal += (
                    choice_prob * ltc_prob * job_offer_prob * marginal_util
                )

    return weighted_marginal


def euler_rhs(
    state,
    init_cond,
    params_dict,
    draws,
    weights,
    retirement_choice_1,
    consumption,
    get_transition_vector_by_state,
):
    beta = params_dict["beta"]
    interest_factor = 1 + params_dict["interest_rate"]

    rhs = 0
    for index_draw, draw in enumerate(draws):
        marg_util_draw = m_util_aux(
            state,
            init_cond,
            params_dict,
            retirement_choice_1,
            draw,
            consumption,
            get_transition_vector_by_state=get_transition_vector_by_state,
        )
        rhs += weights[index_draw] * marg_util_draw
    return rhs * beta * interest_factor


def euler_rhs_two_exog_processes(
    init_cond, params_dict, draws, weights, retirement_choice_1, consumption
):
    beta = params_dict["beta"]
    interest_factor = 1 + params_dict["interest_rate"]

    rhs = 0
    for index_draw, draw in enumerate(draws):
        marg_util_draw = marginal_utility_weighted_two_exog_processes(
            init_cond, params_dict, retirement_choice_1, draw, consumption
        )
        rhs += weights[index_draw] * marg_util_draw
    return rhs * beta * interest_factor


WEALTH_GRID_POINTS = 100


@pytest.fixture(scope="module")
def input_data():
    n_exog_states = 2

    index = pd.MultiIndex.from_tuples(
        [("utility_function", "rho"), ("utility_function", "delta")],
        names=["category", "name"],
    )
    params = pd.DataFrame(data=[0.5, 0.5], columns=["value"], index=index)
    params.loc[("assets", "interest_rate"), "value"] = 0.02
    params.loc[("assets", "ltc_cost"), "value"] = 5
    params.loc[("wage", "wage_avg"), "value"] = 8
    params.loc[("shocks", "sigma"), "value"] = 1
    params.loc[("shocks", "lambda"), "value"] = 1
    params.loc[("transition", "ltc_prob"), "value"] = 0.3
    params.loc[("beta", "beta"), "value"] = 0.95
    options = {
        "n_periods": 2,
        "n_discrete_choices": 2,
        "n_grid_points": WEALTH_GRID_POINTS,
        "max_wealth": 50,
        "quadrature_points_stochastic": 5,
        "n_exog_states": n_exog_states,
    }
    state_space_functions = {
        "create_state_space": create_state_space,
        "get_state_specific_choice_set": get_state_specific_feasible_choice_set,
        "update_endog_state_by_state_and_choice": update_state,
    }
    utility_functions = {
        "utility": flow_util,
        "inverse_marginal_utility": inverse_marginal_utility,
        "marginal_utility": marginal_utility,
    }

    p = params.loc[("transition", "ltc_prob"), "value"]
    transition_matrix = jnp.array([[1 - p, p], [0, 1]])
    get_transition_vector_partial = partial(
        get_transition_vector_dcegm,
        transition_matrix=transition_matrix,
    )

    exog_savings_grid = np.linspace(0, options["max_wealth"], options["n_grid_points"])

    result_dict = solve_dcegm(
        params,
        options,
        exog_savings_grid=exog_savings_grid,
        utility_functions=utility_functions,
        budget_constraint=budget_dcegm,
        final_period_solution=solve_final_period_scalar,
        state_space_functions=state_space_functions,
        transition_function=get_transition_vector_partial,
    )

    out = {}
    out["params"] = params
    out["options"] = options
    out["get_transition_vector_by_state"] = get_transition_vector_partial
    out["endog_grid"] = result_dict[0]["endog_grid"]
    out["policy_left"] = result_dict[0]["policy_left"]

    return out


TEST_CASES = list(product(list(range(WEALTH_GRID_POINTS)), list(range(4))))


@pytest.mark.parametrize(
    "wealth_idx, state_idx",
    TEST_CASES,
)
def test_two_period(input_data, wealth_idx, state_idx):
    quad_points, quad_weights = roots_sh_legendre(5)
    quad_draws = norm.ppf(quad_points) * 1

    params = input_data["params"]
    keys = params.index.droplevel("category").tolist()
    values = params["value"].tolist()
    params_dict = dict(zip(keys, values))
    state_space, map_state_to_index = create_state_space(input_data["options"])
    (
        state_choice_space,
        _map_state_choice_vec_to_parent_state,
        reshape_state_choice_vec_to_mat,
        _transform_between_state_and_state_choice_space,
    ) = create_state_choice_space(
        state_space,
        map_state_to_index,
        get_state_specific_feasible_choice_set,
    )
    initial_conditions = {}
    state = state_space[state_idx, :]
    trans_vec = input_data["get_transition_vector_by_state"](state, params)

    idxs_state_choice_combs = reshape_state_choice_vec_to_mat[state_idx]
    initial_conditions["bad_health"] = state[-1]

    endog_grid_period = input_data["endog_grid"]
    policy_period = input_data["policy_left"]

    for state_choice_idx in idxs_state_choice_combs:
        choice_in_period_1 = state_choice_space[state_choice_idx][-1]

        endog_grid = endog_grid_period[state_choice_idx, wealth_idx + 1]
        policy = policy_period[state_choice_idx]

        if ~np.isnan(endog_grid) and endog_grid > 0:
            initial_conditions["wealth"] = endog_grid

            consumption = policy[wealth_idx + 1]
            diff = euler_rhs(
                state,
                initial_conditions,
                params_dict,
                quad_draws,
                quad_weights,
                choice_in_period_1,
                consumption,
                get_transition_vector_by_state=trans_vec,
            ) - marginal_utility(consumption, params_dict)

            assert_allclose(diff, 0, atol=1e-6)


# ======================================================================================
# Two Exogenous Processes
# ======================================================================================


@pytest.fixture(scope="module")
def input_data_two_exog_processes():
    n_exog_states = 4

    index = pd.MultiIndex.from_tuples(
        [("utility_function", "rho"), ("utility_function", "delta")],
        names=["category", "name"],
    )
    params = pd.DataFrame(data=[0.5, 0.5], columns=["value"], index=index)
    params.loc[("assets", "interest_rate"), "value"] = 0.02
    params.loc[("assets", "ltc_cost"), "value"] = 5
    params.loc[("wage", "wage_avg"), "value"] = 8
    params.loc[("shocks", "sigma"), "value"] = 1
    params.loc[("shocks", "lambda"), "value"] = 1
    params.loc[("transition", "ltc_prob"), "value"] = 0.3
    params.loc[("beta", "beta"), "value"] = 0.95
    options = {
        "n_periods": 2,
        "n_discrete_choices": 2,
        "n_grid_points": WEALTH_GRID_POINTS,
        "max_wealth": 50,
        "quadrature_points_stochastic": 5,
        "n_exog_states": n_exog_states,
    }
    state_space_functions = {
        "create_state_space": create_state_space_two_exog_processes,
        "get_state_specific_choice_set": get_state_specific_feasible_choice_set,
    }
    utility_functions = {
        "utility": flow_util,
        "inverse_marginal_utility": inverse_marginal_utility,
        "marginal_utility": marginal_utility,
    }

    ltc_probabilities = jnp.array([[0.7, 0.3], [0, 1]])
    job_offer_probabilities = jnp.array([[0.5, 0.5], [0.1, 0.9]])
    job_offer_probabilities_period_specific = jnp.repeat(
        job_offer_probabilities[:, :, jnp.newaxis], 2, axis=2
    )

    transition_matrix_age0 = jnp.kron(
        ltc_probabilities, job_offer_probabilities_period_specific[..., 0]
    )
    transition_matrix_age1 = jnp.kron(
        ltc_probabilities, job_offer_probabilities_period_specific[..., 1]
    )
    transition_matrix = jnp.dstack((transition_matrix_age0, transition_matrix_age1))
    # Has shape (4, 4, 4)
    # The third dimension, contains the age-specific transition matrices.
    # Note that age (or period) is a state variable.
    # [..., 0] is the transition matrix for age 0
    # [..., 1] is the transition matrix for age 1

    get_transition_vector_partial = partial(
        get_transition_vector_dcegm_two_exog_processes,
        transition_matrix=transition_matrix,
    )

    exog_savings_grid = np.linspace(0, options["max_wealth"], options["n_grid_points"])

    result_dict = solve_dcegm(
        params,
        options,
        exog_savings_grid=exog_savings_grid,
        utility_functions=utility_functions,
        budget_constraint=budget_dcegm_two_exog_processes,
        final_period_solution=solve_final_period_scalar,
        state_space_functions=state_space_functions,
        transition_function=get_transition_vector_partial,
    )

    out = {}
    out["params"] = params
    out["options"] = options
    out["get_transition_vector_by_state"] = get_transition_vector_partial
    out["result"] = result_dict

    return out


TEST_CASES_TWO_EXOG_PROCESSES = list(
    product(list(range(WEALTH_GRID_POINTS)), list(range(8)))
)


@pytest.mark.parametrize(
    "wealth_idx, state_idx",
    TEST_CASES_TWO_EXOG_PROCESSES,
)
def test_two_period_two_exog_processes(
    input_data_two_exog_processes, wealth_idx, state_idx
):
    quad_points, quad_weights = roots_sh_legendre(5)
    quad_draws = norm.ppf(quad_points) * 1

    params = input_data_two_exog_processes["params"]
    keys = params.index.droplevel("category").tolist()
    values = params["value"].tolist()
    params_dict = dict(zip(keys, values))
    state_space, map_state_to_index = create_state_space_two_exog_processes(
        input_data_two_exog_processes["options"]
    )
    (
        state_choice_space,
        _map_state_choice_vec_to_parent_state,
        reshape_state_choice_vec_to_mat,
        _transform_between_state_and_state_choice_space,
    ) = create_state_choice_space(
        state_space,
        map_state_to_index,
        get_state_specific_feasible_choice_set,
    )
    initial_conditions = {}
    state = state_space[state_idx, :]
    idxs_state_choice_combs = reshape_state_choice_vec_to_mat[state_idx]

    initial_conditions["bad_health"] = state[-1] > 1
    initial_conditions["job_offer"] = (
        state[1] == 0
    )  # working (no retirement) in period 0

    endog_grid_period = input_data_two_exog_processes["result"][state[0]]["endog_grid"]
    policy_period = input_data_two_exog_processes["result"][state[0]]["policy_left"]

    for state_choice_idx in idxs_state_choice_combs:
        choice_in_period_1 = state_choice_space[state_choice_idx][-1]

        endog_grid = endog_grid_period[state_choice_idx, wealth_idx + 1]
        policy = policy_period[state_choice_idx]

        if ~np.isnan(endog_grid) and endog_grid > 0:
            initial_conditions["wealth"] = endog_grid

            consumption = policy[wealth_idx + 1]
            diff = euler_rhs_two_exog_processes(
                initial_conditions,
                params_dict,
                quad_draws,
                quad_weights,
                choice_in_period_1,
                consumption,
            ) - marginal_utility(consumption, params_dict)

            assert_allclose(diff, 0, atol=1e-6)<|MERGE_RESOLUTION|>--- conflicted
+++ resolved
@@ -25,6 +25,9 @@
     create_state_space_two_exog_processes,
 )
 from toy_models.consumption_retirement_model.state_space_objects import (
+    get_feasible_choice_set_two_exog_processes,
+)
+from toy_models.consumption_retirement_model.state_space_objects import (
     get_state_specific_feasible_choice_set,
 )
 from toy_models.consumption_retirement_model.state_space_objects import (
@@ -51,7 +54,6 @@
     return marginal_utility ** (-1 / rho)
 
 
-<<<<<<< HEAD
 def get_transition_vector_dcegm(state, params, transition_matrix):
     return transition_matrix[state[-1]]
 
@@ -63,10 +65,7 @@
     return transition_matrix[state[-1], ..., state[0]]
 
 
-def budget_dcegm(state, saving, income_shock, params_dict, options):  # noqa: 100
-=======
-def budget_dcegm(state, saving, income_shock, params_dict, options):
->>>>>>> f4ca4102
+def budget_dcegm(state, saving, income_shock, params_dict, options):  # noqa: U100
     interest_factor = 1 + params_dict["interest_rate"]
     health_costs = params_dict["ltc_cost"]
     wage = params_dict["wage_avg"]
@@ -80,7 +79,7 @@
 
 def budget_dcegm_two_exog_processes(
     state, saving, income_shock, params_dict, options
-):  # noqa: 100
+):  # noqa: U100
     interest_factor = 1 + params_dict["interest_rate"]
     health_costs = params_dict["ltc_cost"]
     wage = params_dict["wage_avg"]
@@ -455,7 +454,8 @@
     }
     state_space_functions = {
         "create_state_space": create_state_space_two_exog_processes,
-        "get_state_specific_choice_set": get_state_specific_feasible_choice_set,
+        "get_state_specific_choice_set": get_feasible_choice_set_two_exog_processes,
+        "update_endog_state_by_state_and_choice": update_state,
     }
     utility_functions = {
         "utility": flow_util,
@@ -539,7 +539,7 @@
     ) = create_state_choice_space(
         state_space,
         map_state_to_index,
-        get_state_specific_feasible_choice_set,
+        get_feasible_choice_set_two_exog_processes,
     )
     initial_conditions = {}
     state = state_space[state_idx, :]
