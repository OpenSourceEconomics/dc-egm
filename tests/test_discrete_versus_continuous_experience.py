--- conflicted
+++ resolved
@@ -1,8 +1,5 @@
 import copy
-<<<<<<< HEAD
-=======
 from itertools import product
->>>>>>> 2d176817
 from typing import Any, Dict
 
 import jax.numpy as jnp
