--- conflicted
+++ resolved
@@ -1,4 +1,3 @@
----
 repos:
   - repo: meta
     hooks:
@@ -31,27 +30,11 @@
         args: [--pytest-test-first]
       - id: no-commit-to-branch
         args: [--branch, main]
-<<<<<<< HEAD
-    -   id: trailing-whitespace
--   repo: https://github.com/pre-commit/pygrep-hooks
-    rev: v1.10.0
-    hooks:
-    -   id: python-check-blanket-noqa
-    -   id: python-check-mock-methods
-    -   id: python-no-eval
-    -   id: python-no-log-warn
-    -   id: rst-directive-colons
-    -   id: rst-inline-touching-normal
-    -   id: text-unicode-replacement-char
--   repo: https://github.com/asottile/reorder_python_imports
-    rev: v3.9.0
-=======
       - id: trailing-whitespace
       - id: check-ast
       - id: check-docstring-first
   - repo: https://github.com/adrienverge/yamllint.git
     rev: v1.29.0
->>>>>>> e720a7f0
     hooks:
       - id: yamllint
   - repo: https://github.com/psf/black
@@ -66,18 +49,6 @@
   - repo: https://github.com/PyCQA/docformatter
     rev: v1.5.1
     hooks:
-<<<<<<< HEAD
-    -   id: docformatter
-        args: [--in-place, --wrap-summaries, "88", --wrap-descriptions, "88", --blank]
-        exclude: src/dcegm/upper_envelope_fast_org.py
--   repo: https://github.com/psf/black
-    rev: 23.1.0
-    hooks:
-    -   id: black
-        language_version: python3.10
--   repo: https://github.com/asottile/blacken-docs
-    rev: 1.13.0
-=======
       - id: docformatter
         args:
           - --in-place
@@ -88,7 +59,6 @@
           - --blank
   - repo: https://github.com/charliermarsh/ruff-pre-commit
     rev: v0.0.241
->>>>>>> e720a7f0
     hooks:
       - id: ruff
         exclude: docs/source/conf.py
