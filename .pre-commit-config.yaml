--- conflicted
+++ resolved
@@ -78,23 +78,6 @@
           - '88'
           - --blank
         exclude: tests/utils/fast_upper_envelope_org.py
-<<<<<<< HEAD
-#  - repo: https://github.com/charliermarsh/ruff-pre-commit
-#    rev: v0.0.263
-#    hooks:
-#      - id: ruff
-#        exclude: |
-#          (?x)^(
-#              tests/sandbox/|
-#              docs/source/conf.py|
-#          )$
-#  - repo: https://github.com/dosisod/refurb
-#    rev: v1.16.0
-#    hooks:
-#      - id: refurb
-#        args: [--python-version, '3.10']
-=======
->>>>>>> a4cfcb84
   - repo: https://github.com/nbQA-dev/nbQA
     rev: 1.7.0
     hooks:
