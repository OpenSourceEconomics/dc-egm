---
repos:
  - repo: meta
    hooks:
      - id: check-hooks-apply
      - id: check-useless-excludes
    #   - id: identity  # Prints all files passed to pre-commits. Debugging.
  - repo: https://github.com/lyz-code/yamlfix
    rev: 1.8.0
    hooks:
      - id: yamlfix
  - repo: https://github.com/pre-commit/pre-commit-hooks
    rev: v4.4.0
    hooks:
      - id: check-added-large-files
        args: [--maxkb=1300]
      - id: check-case-conflict
      - id: check-merge-conflict
      - id: check-vcs-permalinks
      - id: check-yaml
      - id: check-toml
      - id: debug-statements
      - id: end-of-file-fixer
      - id: fix-byte-order-marker
        types: [text]
      - id: forbid-submodules
      - id: mixed-line-ending
        args: [--fix=lf]
        description: Forces to replace line ending by the UNIX 'lf' character.
      - id: name-tests-test
        args: [--pytest-test-first]
      - id: no-commit-to-branch
        args: [--branch, main]
<<<<<<< HEAD
    -   id: trailing-whitespace
-   repo: https://github.com/pre-commit/pygrep-hooks
    rev: v1.10.0
    hooks:
    -   id: python-check-blanket-noqa
    -   id: python-check-mock-methods
    -   id: python-no-eval
    -   id: python-no-log-warn
    -   id: rst-directive-colons
    -   id: rst-inline-touching-normal
    -   id: text-unicode-replacement-char
-   repo: https://github.com/asottile/reorder_python_imports
    rev: v3.9.0
=======
      - id: trailing-whitespace
      - id: check-ast
      - id: check-docstring-first
  - repo: https://github.com/adrienverge/yamllint.git
    rev: v1.29.0
>>>>>>> a101fb7d
    hooks:
      - id: yamllint
  - repo: https://github.com/psf/black
    rev: 23.1.0
    hooks:
      - id: black
        language_version: python3.10
  - repo: https://github.com/asottile/blacken-docs
    rev: 1.13.0
    hooks:
      - id: blacken-docs
  - repo: https://github.com/PyCQA/docformatter
    rev: v1.5.1
    hooks:
<<<<<<< HEAD
    -   id: docformatter
        args: [--in-place, --wrap-summaries, "88", --wrap-descriptions, "88", --blank]
-   repo: https://github.com/psf/black
    rev: 23.1.0
    hooks:
    -   id: black
        language_version: python3.10
-   repo: https://github.com/asottile/blacken-docs
    rev: 1.13.0
    hooks:
    -   id: blacken-docs
        additional_dependencies: [black==22.3.0]
-   repo: https://github.com/PyCQA/flake8
    rev: 6.0.0
=======
      - id: docformatter
        args:
          - --in-place
          - --wrap-summaries
          - '88'
          - --wrap-descriptions
          - '88'
          - --blank
  - repo: https://github.com/charliermarsh/ruff-pre-commit
    rev: v0.0.241
    hooks:
      - id: ruff
        exclude: docs/source/conf.py
      #   args:
      #     - --verbose
  - repo: https://github.com/nbQA-dev/nbQA
    rev: 1.6.1
>>>>>>> a101fb7d
    hooks:
      - id: nbqa-black
      - id: nbqa-ruff
        exclude: src/dcegm/sandbox/benchmark_cases.ipynb
  - repo: https://github.com/executablebooks/mdformat
    rev: 0.7.16
    hooks:
      - id: mdformat
        additional_dependencies: [mdformat-gfm, mdformat-black]
        args: [--wrap, '88']
        files: (README\.md)
<<<<<<< HEAD
-   repo: https://github.com/econchick/interrogate
    rev: 1.5.0
    hooks:
    -   id: interrogate
        args: [-v, --fail-under=75]
        exclude: ^(tests/|docs/|scripts/)
-   repo: https://github.com/codespell-project/codespell
    rev: v2.2.4
    hooks:
    -   id: codespell
        additional_dependencies: [tomli]
        exclude: src/dcegm/sandbox/benchmark_cases.ipynb
-   repo: meta
=======
  - repo: https://github.com/asottile/setup-cfg-fmt
    rev: v2.2.0
>>>>>>> a101fb7d
    hooks:
      - id: setup-cfg-fmt
#   - repo: https://github.com/mgedmin/check-manifest
#     rev: '0.49'
#     hooks:
#       - id: check-manifest
#         args: [--no-build-isolation]
#         additional_dependencies: [setuptools-scm, toml]
ci:
  autoupdate_schedule: monthly<|MERGE_RESOLUTION|>--- conflicted
+++ resolved
@@ -1,4 +1,3 @@
----
 repos:
   - repo: meta
     hooks:
@@ -31,27 +30,11 @@
         args: [--pytest-test-first]
       - id: no-commit-to-branch
         args: [--branch, main]
-<<<<<<< HEAD
-    -   id: trailing-whitespace
--   repo: https://github.com/pre-commit/pygrep-hooks
-    rev: v1.10.0
-    hooks:
-    -   id: python-check-blanket-noqa
-    -   id: python-check-mock-methods
-    -   id: python-no-eval
-    -   id: python-no-log-warn
-    -   id: rst-directive-colons
-    -   id: rst-inline-touching-normal
-    -   id: text-unicode-replacement-char
--   repo: https://github.com/asottile/reorder_python_imports
-    rev: v3.9.0
-=======
       - id: trailing-whitespace
       - id: check-ast
       - id: check-docstring-first
   - repo: https://github.com/adrienverge/yamllint.git
     rev: v1.29.0
->>>>>>> a101fb7d
     hooks:
       - id: yamllint
   - repo: https://github.com/psf/black
@@ -66,22 +49,6 @@
   - repo: https://github.com/PyCQA/docformatter
     rev: v1.5.1
     hooks:
-<<<<<<< HEAD
-    -   id: docformatter
-        args: [--in-place, --wrap-summaries, "88", --wrap-descriptions, "88", --blank]
--   repo: https://github.com/psf/black
-    rev: 23.1.0
-    hooks:
-    -   id: black
-        language_version: python3.10
--   repo: https://github.com/asottile/blacken-docs
-    rev: 1.13.0
-    hooks:
-    -   id: blacken-docs
-        additional_dependencies: [black==22.3.0]
--   repo: https://github.com/PyCQA/flake8
-    rev: 6.0.0
-=======
       - id: docformatter
         args:
           - --in-place
@@ -99,7 +66,6 @@
       #     - --verbose
   - repo: https://github.com/nbQA-dev/nbQA
     rev: 1.6.1
->>>>>>> a101fb7d
     hooks:
       - id: nbqa-black
       - id: nbqa-ruff
@@ -111,24 +77,8 @@
         additional_dependencies: [mdformat-gfm, mdformat-black]
         args: [--wrap, '88']
         files: (README\.md)
-<<<<<<< HEAD
--   repo: https://github.com/econchick/interrogate
-    rev: 1.5.0
-    hooks:
-    -   id: interrogate
-        args: [-v, --fail-under=75]
-        exclude: ^(tests/|docs/|scripts/)
--   repo: https://github.com/codespell-project/codespell
-    rev: v2.2.4
-    hooks:
-    -   id: codespell
-        additional_dependencies: [tomli]
-        exclude: src/dcegm/sandbox/benchmark_cases.ipynb
--   repo: meta
-=======
   - repo: https://github.com/asottile/setup-cfg-fmt
     rev: v2.2.0
->>>>>>> a101fb7d
     hooks:
       - id: setup-cfg-fmt
 #   - repo: https://github.com/mgedmin/check-manifest
