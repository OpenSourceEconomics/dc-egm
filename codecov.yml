--- conflicted
+++ resolved
@@ -1,12 +1,5 @@
----
 codecov:
-<<<<<<< HEAD
-  notify:
-    require_ci_to_pass: true
-
-=======
   branch: main
->>>>>>> e720a7f0
 coverage:
   precision: 2
   round: down
@@ -18,23 +11,6 @@
         target: 70%
     project:
       default:
-<<<<<<< HEAD
         target: 90%
-
-ignore:
-  - .tox/**/*
-  - setup.py
-  - src/dcegm/upper_envelope_fast_org.py
-=======
-        threshold: 1%
-      unit:
-        threshold: 1%
-        flags: [unit]
-      integration:
-        threshold: 1%
-        flags: [integration]
-      end_to_end:
-        threshold: 1%
-        flags: [end_to_end]
-ignore: [.tox/**/*, setup.py]
->>>>>>> e720a7f0
+        
+ignore: [.tox/**/*, setup.py]