--- conflicted
+++ resolved
@@ -1,18 +1,15 @@
 import numpy as np
 
 
-<<<<<<< HEAD
-def get_transition_matrix_by_state(state, params):
-    """
-    Return a transition matrix for each state.
-=======
-def get_transition_matrix_by_state(state):  # noqa: U100
+def get_transition_matrix_by_state(state, params):  # noqa: U100
     """Return a transition matrix for each state.
 
->>>>>>> ee0e187e
     Args:
         state (np.ndarray): Array of shape (n_state_variables,) defining the
             agent's current child state.
+        params (pd.DataFrame): Model parameters indexed with multi-index of the
+            form ("category", "name") and two columns ["value", "comment"].
+            
     Returns:
         trans_vec (np.ndarray): A vector containing for each possible exogenous
             process state the corresponding probability.
