--- conflicted
+++ resolved
@@ -648,9 +648,6 @@
 
     return index_dominated_points
 
-
-<<<<<<< HEAD
-=======
 def _get_interpolated_value(
     segments: List[np.ndarray],
     index: int,
@@ -668,8 +665,6 @@
 
     return values_interp
 
-
->>>>>>> ee0e187e
 def _subtract_values(grid_point: float, first_segment, second_segment):
     """Subtracts the interpolated values of the two uppermost segments."""
     values_first_segment = linear_interpolation_with_extrapolation(
