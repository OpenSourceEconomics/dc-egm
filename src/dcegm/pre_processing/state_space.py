"""Functions for creating internal state space objects."""
import jax.numpy as jnp
import numpy as np
from dcegm.pre_processing.shared import determine_function_arguments_and_partial_options


def create_state_space_and_choice_objects(
    options,
    model_funcs,
):
    """Create dictionary of state and state-choice objects for each period.

    Args:
        options (Dict[str, int]): Options dictionary.

    Returns:
        dict of np.ndarray: Dictionary containing period-specific
            state and state-choice objects, with the following keys:
            - "state_choice_mat" (np.ndarray)
            - "idx_state_of_state_choice" (np.ndarray)
            - "reshape_state_choice_vec_to_mat" (callable)
            - "transform_between_state_and_state_choice_vec" (callable)

    """
    (
        state_space,
        state_space_dict,
        map_state_to_index,
        states_names_without_exog,
        exog_states_names,
        exog_state_space,
    ) = create_state_space(options)

    (
        state_choice_space,
        map_state_choice_to_index,
        map_state_choice_to_parent_state,
        map_state_choice_to_child_states,
    ) = create_state_choice_space(
        state_space_options=options["state_space"],
        state_space=state_space,
        states_names_without_exog=states_names_without_exog,
        exog_state_names=exog_states_names,
        exog_state_space=exog_state_space,
        map_state_to_index=map_state_to_index,
        get_state_specific_choice_set=model_funcs["get_state_specific_choice_set"],
        get_next_period_state=model_funcs["get_next_period_state"],
    )

    test_state_space_objects(
        state_space_options=options["state_space"],
        state_choice_space=state_choice_space,
        map_state_choice_to_child_states=map_state_choice_to_child_states,
        state_space_names=states_names_without_exog + exog_states_names,
    )

    model_structure = {
        "state_space": state_space,
        "choice_range": jnp.asarray(options["state_space"]["choices"]),
        "state_space_dict": state_space_dict,
        "map_state_to_index": map_state_to_index,
        "exog_state_space": exog_state_space,
        "states_names_without_exog": states_names_without_exog,
        "exog_states_names": exog_states_names,
        "state_space_names": states_names_without_exog + exog_states_names,
        "state_choice_space": state_choice_space,
        "map_state_choice_to_index": map_state_choice_to_index,
        "map_state_choice_to_parent_state": map_state_choice_to_parent_state,
        "map_state_choice_to_child_states": map_state_choice_to_child_states,
    }

    return model_structure


def test_state_space_objects(
    state_space_options,
    state_choice_space,
    map_state_choice_to_child_states,
    state_space_names,
):
    """Test state space objects for consistency."""
    n_periods = state_space_options["n_periods"]
    state_choices_idxs_wo_last = np.where(state_choice_space[:, 0] < n_periods - 1)[0]

    # Check if all feasible state choice combinations have a valid child state
    child_states = map_state_choice_to_child_states[state_choices_idxs_wo_last, :]
    if not np.all(child_states >= 0):
        # Get row axis of child states that are invalid
        invalid_child_states = np.unique(np.where(child_states < 0)[0])
        invalid_state_choices_example = state_choice_space[invalid_child_states[0]]
        example_dict = {
            key: invalid_state_choices_example[i]
            for i, key in enumerate(state_space_names)
        }
        example_dict["choice"] = invalid_state_choices_example[-1]
        raise ValueError(
            f"\n\n\n\n Some state-choice combinations have invalid child "
            f"states. "
            f"\n \n An example of a combination of state and choice with "
            f"invalid child states is: \n \n"
            f"{example_dict} \n \n"
        )


def create_state_space(options):
    """Create state space object and indexer.

    We need to add the convention for the state space objects.

    Args:
        options (dict): Options dictionary.

    Returns:
        tuple:

        - state_vars (list): List of state variables.
        - state_space (np.ndarray): 2d array of shape (n_states, n_state_variables + 1)
            which serves as a collection of all possible states. By convention,
            the first column must contain the period and the last column the
            exogenous processes. Any other state variables are in between.
            E.g. if the two state variables are period and lagged choice and all choices
            are admissible in each period, the shape of the state space array is
            (n_periods * n_choices, 3).
        - map_state_to_index (np.ndarray): Indexer array that maps states to indexes.
            The shape of this object is quite complicated. For each state variable it
            has the number of possible states as rows, i.e.
            (n_poss_states_state_var_1, n_poss_states_state_var_2, ....).

    """
    state_space_options = options["state_space"]
    model_params = options["model_params"]

    n_periods = state_space_options["n_periods"]
    n_choices = len(state_space_options["choices"])

    (
        add_endog_state_func,
        endog_states_names,
        num_states_of_all_endog_states,
        num_endog_states,
        sparsity_func,
    ) = process_endog_state_specifications(
        state_space_options=state_space_options, model_params=model_params
    )

    (
        exog_states_names,
        num_states_of_all_exog_states,
        exog_state_space,
    ) = process_exog_model_specifications(state_space_options=state_space_options)
    states_names_without_exog = ["period", "lagged_choice"] + endog_states_names

    state_space_wo_exog_list = []

    for period in range(n_periods):
        for endog_state_id in range(num_endog_states):
            for lagged_choice in range(n_choices):
                # Select the endogenous state combination
                endog_states = add_endog_state_func(endog_state_id)

                # Create the state vector without the exogenous processes
                state_without_exog = [period, lagged_choice] + endog_states

                # Transform to dictionary to call sparsity function from user
                state_dict_without_exog = {
                    states_names_without_exog[i]: state_value
                    for i, state_value in enumerate(state_without_exog)
                }

                # Check if the state is valid by calling the sparsity function
                is_state_valid = sparsity_func(**state_dict_without_exog)
                if not is_state_valid:
                    continue
                else:
                    state_space_wo_exog_list += [state_without_exog]

    n_exog_states = exog_state_space.shape[0]

    state_space_wo_exog = np.array(state_space_wo_exog_list)
    state_space_wo_exog_full = np.repeat(state_space_wo_exog, n_exog_states, axis=0)
    exog_state_space_full = np.tile(exog_state_space, (state_space_wo_exog.shape[0], 1))
    state_space = np.concatenate(
        (state_space_wo_exog_full, exog_state_space_full), axis=1
    )

    # Create indexer array that maps states to indexes
    map_state_to_index = create_indexer_for_space(state_space)

    state_space_dict = {
        key: state_space[:, i]
        for i, key in enumerate(states_names_without_exog + exog_states_names)
    }

    return (
        state_space,
        state_space_dict,
        map_state_to_index,
        states_names_without_exog,
        exog_states_names,
        exog_state_space,
    )


def create_state_choice_space(
    state_space_options,
    state_space,
    exog_state_space,
    states_names_without_exog,
    exog_state_names,
    map_state_to_index,
    get_state_specific_choice_set,
    get_next_period_state,
):
    """Create state choice space of all feasible state-choice combinations.

    Also conditional on any realization of exogenous processes.

    Args:
        state_space (np.ndarray): 2d array of shape (n_states, n_state_vars + 1)
            which serves as a collection of all possible states. By convention,
            the first column must contain the period and the last column the
            exogenous state. Any other state variables are in between.
            E.g. if the two state variables are period and lagged choice and all choices
            are admissible in each period, the shape of the state space array is
            (n_periods * n_choices, 3).
        map_state_to_state_space_index (np.ndarray): Indexer array that maps
            a period-specific state vector to the respective index positions in the
            state space.
            The shape of this object is quite complicated. For each state variable it
            has the number of potential states as rows, i.e.
            (n_potential_states_state_var_1, n_potential_states_state_var_2, ....).
        get_state_specific_choice_set (Callable): User-supplied function that returns
            the set of feasible choices for a given state.

    Returns:
        tuple:

        - state_choice_space(np.ndarray): 2d array of shape
            (n_feasible_state_choice_combs, n_state_and_exog_variables + 1) containing
            the space of all feasible state-choice combinations. By convention,
            the second to last column contains the exogenous process.
            The last column always contains the choice to be made at the end of the
            period (which is not a state variable).
        - map_state_choice_vec_to_parent_state (np.ndarray): 1d array of shape
            (n_states * n_feasible_choices,) that maps from any vector of state-choice
            combinations to the respective parent state.
        - reshape_state_choice_vec_to_mat (np.ndarray): 2d array of shape
            (n_states, n_feasible_choices). For each parent state, this array can be
            used to reshape the vector of feasible state-choice combinations
            to a matrix of lagged and current choice combinations of
            shape (n_choices, n_choices).
        - transform_between_state_and_state_choice_space (np.ndarray): 2d boolean
            array of shape (n_states, n_states * n_feasible_choices) indicating which
            state belongs to which state-choice combination in the entire state and
            state choice space. The array is used to
            (i) contract state-choice level arrays to the state level by summing
                over state-choice combinations.
            (ii) to expand state level arrays to the state-choice level.

    """
    n_states, n_state_and_exog_variables = state_space.shape
    n_exog_states, n_exog_vars = exog_state_space.shape
    n_choices = len(state_space_options["choices"])
    state_space_names = states_names_without_exog + exog_state_names
    n_periods = state_space_options["n_periods"]

    state_choice_space = np.zeros(
        (n_states * n_choices, n_state_and_exog_variables + 1),
        dtype=int,
    )
    map_state_choice_to_parent_state = np.zeros((n_states * n_choices), dtype=int)
    map_state_choice_to_child_states = np.full(
        (n_states * n_choices, n_exog_states), fill_value=-9999, dtype=int
    )

    exog_states_tuple = tuple(exog_state_space[:, i] for i in range(n_exog_vars))

    idx = 0
    for state_vec in state_space:
        state_idx = map_state_to_index[tuple(state_vec)]

        # Full state dictionary
        state_dict = {key: state_vec[i] for i, key in enumerate(state_space_names)}

        feasible_choice_set = get_state_specific_choice_set(
            **state_dict,
        )

        for choice in feasible_choice_set:
            state_choice_space[idx, :-1] = state_vec
            state_choice_space[idx, -1] = choice

            map_state_choice_to_parent_state[idx] = state_idx

            if state_vec[0] < n_periods - 1:
                # Current state without exog
                state_dict_without_exog = {
                    key: state_dict[key]
                    for i, key in enumerate(states_names_without_exog)
                }

                endog_state_update = get_next_period_state(
                    **state_dict_without_exog, choice=choice
                )

                state_dict_without_exog.update(endog_state_update)

                states_next_tuple = (
                    tuple(
                        np.full(
                            n_exog_states,
                            fill_value=state_dict_without_exog[key],
                            dtype=int,
                        )
                        for key in states_names_without_exog
                    )
                    + exog_states_tuple
                )
                try:
                    child_idxs = map_state_to_index[states_next_tuple]
                except:
                    raise IndexError(
                        f"\n\n The state \n\n{endog_state_update}\n\n is reached as a "
                        f"child state from an existing state, but does not exist for "
                        f"some values of the exogenous processes. Please check if it "
                        f"should not be reached or should exist by adapting the "
                        f"sparsity condition and/or the set of possible state values."
                    )

                map_state_choice_to_child_states[idx, :] = child_idxs

            idx += 1

    state_choice_space_final = state_choice_space[:idx]
    map_state_choice_to_index = create_indexer_for_space(state_choice_space_final)

    return (
        state_choice_space_final,
        map_state_choice_to_index,
        map_state_choice_to_parent_state[:idx],
        map_state_choice_to_child_states[:idx, :],
    )


def process_exog_model_specifications(state_space_options):
    if "exogenous_processes" in state_space_options:
        exog_state_names = list(state_space_options["exogenous_processes"].keys())
        dict_of_only_states = {
            key: state_space_options["exogenous_processes"][key]["states"]
            for key in exog_state_names
        }

        (
            exog_state_space,
            num_states_of_all_exog_states,
        ) = span_subspace_and_read_information(
            subdict_of_space=dict_of_only_states,
            states_names=exog_state_names,
        )

    else:
        exog_state_names = ["dummy_exog"]
        num_states_of_all_exog_states = [1]

        exog_state_space = np.array([[0]], dtype=np.uint8)

    return (
        exog_state_names,
        num_states_of_all_exog_states,
        exog_state_space,
    )


def span_subspace_and_read_information(subdict_of_space, states_names):
    all_states_values = []

    num_states_of_all_states = []
    for state_name in states_names:
        state_values = subdict_of_space[state_name]
        # Add if size_endog_state is 1, then raise Error
        num_states = len(state_values)
        num_states_of_all_states += [num_states]
        all_states_values += [state_values]

    sub_state_space = np.array(
        np.meshgrid(*all_states_values, indexing="xy")
    ).T.reshape(-1, len(states_names))

    return sub_state_space, num_states_of_all_states


def process_endog_state_specifications(state_space_options, model_params):
    """Create endog state space, to loop over in the main create state space
    function."""

    if "endogenous_states" in state_space_options:
        endog_state_keys = state_space_options["endogenous_states"].keys()
        if "sparsity_condition" in state_space_options["endogenous_states"].keys():
            endog_states_names = list(set(endog_state_keys) - {"sparsity_condition"})
            sparsity_cond_specified = True
        else:
            sparsity_cond_specified = False
            endog_states_names = list(endog_state_keys)

        (
            endog_state_space,
            num_states_of_all_endog_states,
        ) = span_subspace_and_read_information(
            subdict_of_space=state_space_options["endogenous_states"],
            states_names=endog_states_names,
        )
        num_endog_states = endog_state_space.shape[0]

    else:
        endog_states_names = []
        num_states_of_all_endog_states = []
        num_endog_states = 1

        endog_state_space = None
        sparsity_cond_specified = False

    sparsity_func = select_sparsity_function(
        sparsity_cond_specified=sparsity_cond_specified,
        state_space_options=state_space_options,
        model_params=model_params,
    )

    endog_states_add_func = create_endog_state_add_function(endog_state_space)

    return (
        endog_states_add_func,
        endog_states_names,
        num_states_of_all_endog_states,
        num_endog_states,
        sparsity_func,
    )


def select_sparsity_function(
    sparsity_cond_specified, state_space_options, model_params
):
    if sparsity_cond_specified:
        sparsity_func = determine_function_arguments_and_partial_options(
            func=state_space_options["endogenous_states"]["sparsity_condition"],
            options=model_params,
        )
    else:

        def sparsity_func(**kwargs):
            return True

    return sparsity_func


def create_endog_state_add_function(endog_state_space):
    if endog_state_space is None:

        def add_endog_states(id_endog_state):
            return []

    else:

        def add_endog_states(id_endog_state):
            return list(endog_state_space[id_endog_state])

    return add_endog_states


def create_indexer_for_space(space):
    """Creates indexer for spaces.

    We need to think about which datatype we want to use and what is our invalid number.
    Who doesn't like -99999999? Will anybody ever have 10 Billion state choices.

    """
    max_var_values = np.max(space, axis=0)
    map_vars_to_index = np.full(
        max_var_values + 1, fill_value=-99999999, dtype=np.int64
    )
    index_tuple = tuple(space[:, i] for i in range(space.shape[1]))
<<<<<<< HEAD
    map_vars_to_index[index_tuple] = np.arange(space.shape[0], dtype=int)

    return map_vars_to_index


def check_options(options):
    """Check if options are valid."""
    if not isinstance(options, dict):
        raise ValueError("Options must be a dictionary.")

    if "state_space" not in options:
        raise ValueError("Options must contain a state space dictionary.")

    if not isinstance(options["state_space"], dict):
        raise ValueError("State space must be a dictionary.")

    if "n_periods" not in options["state_space"]:
        raise ValueError("State space must contain the number of periods.")

    if not isinstance(options["state_space"]["n_periods"], int):
        raise ValueError("Number of periods must be an integer.")

    if "choices" not in options["state_space"]:
        print("Choices not given. Assume only single choice with value 0")
        options["state_space"]["choices"] = np.array([0], dtype=int)

    if "model_params" not in options:
        raise ValueError("Options must contain a model parameters dictionary.")

    if not isinstance(options["model_params"], dict):
        raise ValueError("Model parameters must be a dictionary.")

    return options
=======
    map_vars_to_index[index_tuple] = np.arange(space.shape[0], dtype=np.int64)

    return map_vars_to_index
>>>>>>> 7355ba69
<|MERGE_RESOLUTION|>--- conflicted
+++ resolved
@@ -478,8 +478,8 @@
         max_var_values + 1, fill_value=-99999999, dtype=np.int64
     )
     index_tuple = tuple(space[:, i] for i in range(space.shape[1]))
-<<<<<<< HEAD
-    map_vars_to_index[index_tuple] = np.arange(space.shape[0], dtype=int)
+    
+    map_vars_to_index[index_tuple] = np.arange(space.shape[0], dtype=np.int64)
 
     return map_vars_to_index
 
@@ -511,9 +511,4 @@
     if not isinstance(options["model_params"], dict):
         raise ValueError("Model parameters must be a dictionary.")
 
-    return options
-=======
-    map_vars_to_index[index_tuple] = np.arange(space.shape[0], dtype=np.int64)
-
-    return map_vars_to_index
->>>>>>> 7355ba69
+    return options