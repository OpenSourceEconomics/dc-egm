"""Functions for creating internal state space objects."""
import numpy as np
from dcegm.pre_processing.shared import determine_function_arguments_and_partial_options


def create_state_space_and_choice_objects(
    options,
    model_funcs,
):
    """Create dictionary of state and state-choice objects for each period.

    Args:
        state_space (np.ndarray): 2d array of shape (n_states, n_state_variables)
            containing the state space.
        state_choice_space (np.ndarray): 2d array of shape
            (n_feasible_state_choice_combs, n_states + 1) containing the space of all
            feasible state-choice combinations.
        map_state_choice_vec_to_parent_state (np.ndarray): 1d array of shape
            (n_states * n_feasible_choices,) that maps from any vector of state-choice
            combinations to the respective parent state.
        reshape_state_choice_vec_to_mat (np.ndarray): 2d array of shape
            (n_states, n_feasible_choices). For each parent state, this array can be
            used to reshape the vector of feasible state-choice combinations
            to a matrix of lagged and current choice combinations of
            shape (n_choices, n_choices).
        n_periods (int): Number of periods.

    Returns:
        dict of np.ndarray: Dictionary containing period-specific
            state and state-choice objects, with the following keys:
            - "state_choice_mat" (np.ndarray)
            - "idx_state_of_state_choice" (np.ndarray)
            - "reshape_state_choice_vec_to_mat" (callable)
            - "transform_between_state_and_state_choice_vec" (callable)

    """
    (
        state_space,
        state_space_dict,
        map_state_to_index,
        states_names_without_exog,
        exog_states_names,
        exog_state_space,
    ) = create_state_space(options)

    (
        state_choice_space,
        map_state_choice_to_index,
        map_state_choice_to_parent_state,
        map_state_choice_to_child_states,
    ) = create_state_choice_space(
        state_space_options=options["state_space"],
        state_space=state_space,
        states_names_without_exog=states_names_without_exog,
        exog_state_names=exog_states_names,
        exog_state_space=exog_state_space,
        map_state_to_index=map_state_to_index,
        get_state_specific_choice_set=model_funcs["get_state_specific_choice_set"],
        get_next_period_state=model_funcs["get_next_period_state"],
    )

    test_state_space_objects(
        state_space_options=options["state_space"],
        state_choice_space=state_choice_space,
        map_state_choice_to_child_states=map_state_choice_to_child_states,
        state_space_names=states_names_without_exog + exog_states_names,
    )

    model_structure = {
        "state_space": state_space,
        "state_space_dict": state_space_dict,
        "map_state_to_index": map_state_to_index,
        "exog_state_space": exog_state_space,
        "states_names_without_exog": states_names_without_exog,
        "exog_states_names": exog_states_names,
        "state_space_names": states_names_without_exog + exog_states_names,
        "state_choice_space": state_choice_space,
        "map_state_choice_to_index": map_state_choice_to_index,
        "map_state_choice_to_parent_state": map_state_choice_to_parent_state,
        "map_state_choice_to_child_states": map_state_choice_to_child_states,
    }

    return model_structure


<<<<<<< HEAD
def test_state_space_objects(
    state_space_options,
    state_choice_space,
    map_state_choice_to_child_states,
    state_space_names,
):
    """Test state space objects for consistency."""
    n_periods = state_space_options["n_periods"]
    state_choices_idxs_wo_last = np.where(state_choice_space[:, 0] < n_periods - 1)[0]

    # Check if all feasible state choice combinations have a valid child state
    child_states = map_state_choice_to_child_states[state_choices_idxs_wo_last, :]
    if not np.all(child_states >= 0):
        # Get row axis of child states that are invalid
        invalid_child_states = np.unique(np.where(child_states < 0)[0])
        invalid_state_choices_example = state_choice_space[invalid_child_states[0]]
        example_dict = {
            key: invalid_state_choices_example[i]
            for i, key in enumerate(state_space_names)
=======
    out = create_map_from_state_to_child_nodes(
        n_exog_states=n_exog_states,
        exog_state_space=exog_state_space,
        options=state_space_options,
        period_specific_state_objects=out,
        state_choice_space=state_choice_space,
        map_state_choice_to_index=map_state_choice_to_index,
        state_space=state_space,
        map_state_to_index=map_state_to_state_space_index,
        states_names_without_exog=states_names_without_exog,
        get_next_period_state=get_next_period_state,
    )

    for period in range(n_periods):
        out[period]["state_choice_mat"] = {
            key: out[period]["state_choice_mat"][:, i]
            for i, key in enumerate(state_space_names + ["choice"])
>>>>>>> 1698f8f4
        }
        example_dict["choice"] = invalid_state_choices_example[-1]
        raise ValueError(
            f"\n\n\n\n Some state-choice combinations have invalid child "
            f"states. "
            f"\n \n An example of a combination of state and choice with "
            f"invalid child states is: \n \n"
            f"{example_dict} \n \n"
        )


def create_state_space(options):
    """Create state space object and indexer.

    We need to add the convention for the state space objects.

    Args:
        options (dict): Options dictionary.

    Returns:
        tuple:

        - state_vars (list): List of state variables.
        - state_space (np.ndarray): 2d array of shape (n_states, n_state_variables + 1)
            which serves as a collection of all possible states. By convention,
            the first column must contain the period and the last column the
            exogenous processes. Any other state variables are in between.
            E.g. if the two state variables are period and lagged choice and all choices
            are admissible in each period, the shape of the state space array is
            (n_periods * n_choices, 3).
        - map_state_to_index (np.ndarray): Indexer array that maps states to indexes.
            The shape of this object is quite complicated. For each state variable it
            has the number of possible states as rows, i.e.
            (n_poss_states_state_var_1, n_poss_states_state_var_2, ....).

    """
    state_space_options = options["state_space"]
    model_params = options["model_params"]

    n_periods = state_space_options["n_periods"]
    n_choices = len(state_space_options["choices"])

    (
        add_endog_state_func,
        endog_states_names,
        num_states_of_all_endog_states,
        num_endog_states,
        sparsity_func,
    ) = process_endog_state_specifications(
        state_space_options=state_space_options, model_params=model_params
    )

    (
        exog_states_names,
        num_states_of_all_exog_states,
        exog_state_space,
    ) = process_exog_model_specifications(state_space_options=state_space_options)
    states_names_without_exog = ["period", "lagged_choice"] + endog_states_names

    state_space_wo_exog_list = []

    for period in range(n_periods):
        for endog_state_id in range(num_endog_states):
            for lagged_choice in range(n_choices):
                # Select the endogenous state combination
                endog_states = add_endog_state_func(endog_state_id)

                # Create the state vector without the exogenous processes
                state_without_exog = [period, lagged_choice] + endog_states

                # Transform to dictionary to call sparsity function from user
                state_dict_without_exog = {
                    states_names_without_exog[i]: state_value
                    for i, state_value in enumerate(state_without_exog)
                }

                # Check if the state is valid by calling the sparsity function
                is_state_valid = sparsity_func(**state_dict_without_exog)
                if not is_state_valid:
                    continue
                else:
                    state_space_wo_exog_list += [state_without_exog]

<<<<<<< HEAD
    n_exog_states = exog_state_space.shape[0]
=======
>>>>>>> 1698f8f4
    state_space_wo_exog = np.array(state_space_wo_exog_list)
    state_space_wo_exog_full = np.repeat(state_space_wo_exog, n_exog_states, axis=0)
    exog_state_space_full = np.tile(exog_state_space, (state_space_wo_exog.shape[0], 1))
    state_space = np.concatenate(
        (state_space_wo_exog_full, exog_state_space_full), axis=1
    )

    # Create indexer array that maps states to indexes
<<<<<<< HEAD
    map_state_to_index = create_indexer_for_space(state_space)

    state_space_dict = {
        key: state_space[:, i]
        for i, key in enumerate(states_names_without_exog + exog_states_names)
    }
=======
    max_states = np.max(state_space, axis=0)
    map_state_to_index = np.full(max_states + 1, fill_value=-9999, dtype=int)
    state_space_tuple = tuple(state_space[:, i] for i in range(state_space.shape[1]))
    map_state_to_index[state_space_tuple] = np.arange(state_space.shape[0], dtype=int)
>>>>>>> 1698f8f4

    return (
        state_space,
        state_space_dict,
        map_state_to_index,
        states_names_without_exog,
        exog_states_names,
        exog_state_space,
    )


def create_state_choice_space(
    state_space_options,
    state_space,
    exog_state_space,
    states_names_without_exog,
    exog_state_names,
    map_state_to_index,
    get_state_specific_choice_set,
    get_next_period_state,
):
    """Create state choice space of all feasible state-choice combinations.

    Also conditional on any realization of exogenous processes.

    Args:
        state_space (np.ndarray): 2d array of shape (n_states, n_state_vars + 1)
            which serves as a collection of all possible states. By convention,
            the first column must contain the period and the last column the
            exogenous state. Any other state variables are in between.
            E.g. if the two state variables are period and lagged choice and all choices
            are admissible in each period, the shape of the state space array is
            (n_periods * n_choices, 3).
        map_state_to_state_space_index (np.ndarray): Indexer array that maps
            a period-specific state vector to the respective index positions in the
            state space.
            The shape of this object is quite complicated. For each state variable it
            has the number of potential states as rows, i.e.
            (n_potential_states_state_var_1, n_potential_states_state_var_2, ....).
        get_state_specific_choice_set (Callable): User-supplied function that returns
            the set of feasible choices for a given state.

    Returns:
        tuple:

        - state_choice_space(np.ndarray): 2d array of shape
            (n_feasible_state_choice_combs, n_state_and_exog_variables + 1) containing
            the space of all feasible state-choice combinations. By convention,
            the second to last column contains the exogenous process.
            The last column always contains the choice to be made at the end of the
            period (which is not a state variable).
        - map_state_choice_vec_to_parent_state (np.ndarray): 1d array of shape
            (n_states * n_feasible_choices,) that maps from any vector of state-choice
            combinations to the respective parent state.
        - reshape_state_choice_vec_to_mat (np.ndarray): 2d array of shape
            (n_states, n_feasible_choices). For each parent state, this array can be
            used to reshape the vector of feasible state-choice combinations
            to a matrix of lagged and current choice combinations of
            shape (n_choices, n_choices).
        - transform_between_state_and_state_choice_space (np.ndarray): 2d boolean
            array of shape (n_states, n_states * n_feasible_choices) indicating which
            state belongs to which state-choice combination in the entire state and
            state choice space. The array is used to
            (i) contract state-choice level arrays to the state level by summing
                over state-choice combinations.
            (ii) to expand state level arrays to the state-choice level.

    """
    n_states, n_state_and_exog_variables = state_space.shape
    n_exog_states, n_exog_vars = exog_state_space.shape
    n_choices = len(state_space_options["choices"])
    state_space_names = states_names_without_exog + exog_state_names
    n_periods = state_space_options["n_periods"]

    state_choice_space = np.zeros(
        (n_states * n_choices, n_state_and_exog_variables + 1),
        dtype=int,
    )
    map_state_choice_to_parent_state = np.zeros((n_states * n_choices), dtype=int)
    map_state_choice_to_child_states = np.full(
        (n_states * n_choices, n_exog_states), fill_value=-9999, dtype=int
    )

    exog_states_tuple = tuple(exog_state_space[:, i] for i in range(n_exog_vars))

    idx = 0
    for state_vec in state_space:
        state_idx = map_state_to_index[tuple(state_vec)]

        # Full state dictionary
        state_dict = {key: state_vec[i] for i, key in enumerate(state_space_names)}

        feasible_choice_set = get_state_specific_choice_set(
            **state_dict,
        )

        for choice in feasible_choice_set:
            state_choice_space[idx, :-1] = state_vec
            state_choice_space[idx, -1] = choice

            map_state_choice_to_parent_state[idx] = state_idx

            if state_vec[0] < n_periods - 1:
                # Current state without exog
                state_dict_without_exog = {
                    key: state_dict[key]
                    for i, key in enumerate(states_names_without_exog)
                }

                endog_state_update = get_next_period_state(
                    **state_dict_without_exog, choice=choice
                )

                state_dict_without_exog.update(endog_state_update)

                states_next_tuple = (
                    tuple(
                        np.full(
                            n_exog_states,
                            fill_value=state_dict_without_exog[key],
                            dtype=int,
                        )
                        for key in states_names_without_exog
                    )
                    + exog_states_tuple
                )

                child_idxs = map_state_to_index[states_next_tuple]

                map_state_choice_to_child_states[idx, :] = child_idxs

            idx += 1

    state_choice_space_final = state_choice_space[:idx]
    map_state_choice_to_index = create_indexer_for_space(state_choice_space_final)

    return (
        state_choice_space_final,
        map_state_choice_to_index,
        map_state_choice_to_parent_state[:idx],
        map_state_choice_to_child_states[:idx, :],
    )


def process_exog_model_specifications(state_space_options):
    if "exogenous_processes" in state_space_options:
        exog_state_names = list(state_space_options["exogenous_processes"].keys())
        dict_of_only_states = {
            key: state_space_options["exogenous_processes"][key]["states"]
            for key in exog_state_names
        }

        (
            exog_state_space,
            num_states_of_all_exog_states,
        ) = span_subspace_and_read_information(
            subdict_of_space=dict_of_only_states,
            states_names=exog_state_names,
        )

    else:
        exog_state_names = ["dummy_exog"]
        num_states_of_all_exog_states = [1]

        exog_state_space = np.array([[0]], dtype=np.int16)

    return (
        exog_state_names,
        num_states_of_all_exog_states,
        exog_state_space,
    )


def span_subspace_and_read_information(subdict_of_space, states_names):
    all_states_values = []

    num_states_of_all_states = []
    for state_name in states_names:
        state_values = subdict_of_space[state_name]
        # Add if size_endog_state is 1, then raise Error
        num_states = len(state_values)
        num_states_of_all_states += [num_states]
        all_states_values += [state_values]

    sub_state_space = np.array(
        np.meshgrid(*all_states_values, indexing="xy")
    ).T.reshape(-1, len(states_names))

    return sub_state_space, num_states_of_all_states


def process_endog_state_specifications(state_space_options, model_params):
    """Create endog state space, to loop over in the main create state space
    function."""

    if "endogenous_states" in state_space_options:
        endog_state_keys = state_space_options["endogenous_states"].keys()
        if "sparsity_condition" in state_space_options["endogenous_states"].keys():
            endog_states_names = list(set(endog_state_keys) - {"sparsity_condition"})
            sparsity_cond_specified = True
        else:
            sparsity_cond_specified = False
            endog_states_names = list(endog_state_keys)

        (
            endog_state_space,
            num_states_of_all_endog_states,
        ) = span_subspace_and_read_information(
            subdict_of_space=state_space_options["endogenous_states"],
            states_names=endog_states_names,
        )
        num_endog_states = endog_state_space.shape[0]

    else:
        endog_states_names = []
        num_states_of_all_endog_states = []
        num_endog_states = 1

        endog_state_space = None
        sparsity_cond_specified = False

    sparsity_func = select_sparsity_function(
        sparsity_cond_specified=sparsity_cond_specified,
        state_space_options=state_space_options,
        model_params=model_params,
    )

    endog_states_add_func = create_endog_state_add_function(endog_state_space)

    return (
        endog_states_add_func,
        endog_states_names,
        num_states_of_all_endog_states,
        num_endog_states,
        sparsity_func,
    )


def select_sparsity_function(
    sparsity_cond_specified, state_space_options, model_params
):
    if sparsity_cond_specified:
        sparsity_func = determine_function_arguments_and_partial_options(
            func=state_space_options["endogenous_states"]["sparsity_condition"],
            options=model_params,
        )
    else:

        def sparsity_func(**kwargs):
            return True

    return sparsity_func


def create_endog_state_add_function(endog_state_space):
    if endog_state_space is None:

        def add_endog_states(id_endog_state):
            return []

    else:

        def add_endog_states(id_endog_state):
            return list(endog_state_space[id_endog_state])

    return add_endog_states


<<<<<<< HEAD
def create_indexer_for_space(space):
    max_var_values = np.max(space, axis=0)
    map_vars_to_index = np.full(max_var_values + 1, fill_value=-9999, dtype=int)
    index_tuple = tuple(space[:, i] for i in range(space.shape[1]))
    map_vars_to_index[index_tuple] = np.arange(space.shape[0], dtype=int)
    return map_vars_to_index
=======
def create_state_choice_space(
    state_space_options,
    state_space,
    state_space_names,
    map_state_to_state_space_index,
    get_state_specific_choice_set,
):
    """Create state choice space of all feasible state-choice combinations.

    Also conditional on any realization of exogenous processes.

    Args:
        state_space (np.ndarray): 2d array of shape (n_states, n_state_vars + 1)
            which serves as a collection of all possible states. By convention,
            the first column must contain the period and the last column the
            exogenous state. Any other state variables are in between.
            E.g. if the two state variables are period and lagged choice and all choices
            are admissible in each period, the shape of the state space array is
            (n_periods * n_choices, 3).
        map_state_to_state_space_index (np.ndarray): Indexer array that maps
            a period-specific state vector to the respective index positions in the
            state space.
            The shape of this object is quite complicated. For each state variable it
            has the number of potential states as rows, i.e.
            (n_potential_states_state_var_1, n_potential_states_state_var_2, ....).
        get_state_specific_choice_set (Callable): User-supplied function that returns
            the set of feasible choices for a given state.

    Returns:
        tuple:

        - state_choice_space(np.ndarray): 2d array of shape
            (n_feasible_state_choice_combs, n_state_and_exog_variables + 1) containing
            the space of all feasible state-choice combinations. By convention,
            the second to last column contains the exogenous process.
            The last column always contains the choice to be made at the end of the
            period (which is not a state variable).
        - map_state_choice_vec_to_parent_state (np.ndarray): 1d array of shape
            (n_states * n_feasible_choices,) that maps from any vector of state-choice
            combinations to the respective parent state.
        - reshape_state_choice_vec_to_mat (np.ndarray): 2d array of shape
            (n_states, n_feasible_choices). For each parent state, this array can be
            used to reshape the vector of feasible state-choice combinations
            to a matrix of lagged and current choice combinations of
            shape (n_choices, n_choices).
        - transform_between_state_and_state_choice_space (np.ndarray): 2d boolean
            array of shape (n_states, n_states * n_feasible_choices) indicating which
            state belongs to which state-choice combination in the entire state and
            state choice space. The array is used to
            (i) contract state-choice level arrays to the state level by summing
                over state-choice combinations.
            (ii) to expand state level arrays to the state-choice level.

    """
    n_states, n_state_and_exog_variables = state_space.shape

    n_periods = state_space_options["n_periods"]
    n_choices = len(state_space_options["choices"])

    state_choice_space = np.zeros(
        (n_states * n_choices, n_state_and_exog_variables + 1),
        dtype=int,
    )

    map_state_choice_vec_to_parent_state = np.zeros((n_states * n_choices), dtype=int)
    reshape_state_choice_vec_to_mat = np.zeros((n_states, n_choices), dtype=int)
    map_state_choice_to_index = np.full(
        shape=(map_state_to_state_space_index.shape + (n_choices,)),
        fill_value=-n_states * n_choices,
        dtype=int,
    )

    idx = 0
    for period in range(n_periods):
        period_states = state_space[state_space[:, 0] == period]

        period_idx = 0
        out_of_bounds_index = period_states.shape[0] * n_choices
        for state_vec in period_states:
            state_idx = map_state_to_state_space_index[tuple(state_vec)]

            state_dict = {key: state_vec[i] for i, key in enumerate(state_space_names)}
            feasible_choice_set = get_state_specific_choice_set(
                **state_dict,
            )

            for choice in range(n_choices):
                if choice in feasible_choice_set:
                    state_choice_space[idx, :-1] = state_vec
                    state_choice_space[idx, -1] = choice

                    map_state_choice_vec_to_parent_state[idx] = state_idx
                    reshape_state_choice_vec_to_mat[state_idx, choice] = period_idx
                    map_state_choice_to_index[tuple(state_vec) + (choice,)] = idx

                    period_idx += 1
                    idx += 1
                else:
                    reshape_state_choice_vec_to_mat[
                        state_idx, choice
                    ] = out_of_bounds_index

    return (
        state_choice_space[:idx],
        map_state_choice_vec_to_parent_state[:idx],
        reshape_state_choice_vec_to_mat,
        map_state_choice_to_index,
    )


def create_map_from_state_to_child_nodes(
    n_exog_states: int,
    exog_state_space: np.ndarray,
    options: Dict[str, int],
    period_specific_state_objects: Dict,
    state_choice_space: np.ndarray,
    map_state_to_index: np.ndarray,
    state_space,
    map_state_choice_to_index: np.ndarray,
    states_names_without_exog: list,
    get_next_period_state: Callable,
):
    """Create indexer array that maps states to state-specific child nodes.

    Will be a user defined function later.

    ToDo: We need to think about how to incorporate updating from state variables,
    e.g. experience.

    Args:
        options (dict): Options dictionary.
        period_specific_state_objects (np.ndarray): Dictionary containing
            period-specific state and state-choice objects, with the following keys:
            - "state_choice_mat" (np.ndarray)
            - "idx_state_of_state_choice" (np.ndarray)
            - "reshape_state_choice_vec_to_mat" (callable)
            - "transform_between_state_and_state_choice_vec" (callable)
        map_state_to_index (np.ndarray): Indexer array that maps states to indexes.
            The shape of this object is quite complicated. For each state variable it
            has the number of potential states as rows, i.e.
            (n_potential_states_state_var_1, n_potential_states_state_var_2, ....).
        get_next_period_state (Callable): User-supplied function that
            updates the endogenous state variables conditional on the current state and
            choice.

    Returns:
        tuple:
            period_specific_state_space_objects (np.ndarray): 2d array of shape
                (n_feasible_state_choice_combs, n_choices * n_exog_processes)
                containing indices of all child nodes the agent can reach
                from a given state.

    """

    # Exogenous processes are always on the last entry of the state space. Moreover, we
    # treat all of them as admissible in each period. If there exists an absorbing
    # state, this is reflected by a 0 percent transition probability.
    n_periods = options["n_periods"]

    n_exog_vars = exog_state_space.shape[1]

    map_state_to_feasible_child_states = np.full(
        (state_choice_space.shape[0], n_exog_states), fill_value=-9999, dtype=int
    )

    exog_states_tuple = tuple(exog_state_space[:, i] for i in range(n_exog_vars))
    current_state_choice_idx = -1
    for period in range(n_periods - 1):
        end_of_prev_period_index = current_state_choice_idx + 1
        period_dict = period_specific_state_objects[period]
        idx_min_state_space_next_period = map_state_to_index[
            tuple(period_specific_state_objects[period + 1]["state_choice_mat"][0, :-1])
        ]

        state_choice_space_period = period_dict["state_choice_mat"]

        map_state_to_feasible_child_nodes_period = np.empty(
            (state_choice_space_period.shape[0], n_exog_states),
            dtype=int,
        )

        # Loop over all state-choice combinations in period.
        for idx, state_choice_vec in enumerate(state_choice_space_period):
            current_state_choice_idx = end_of_prev_period_index + idx
            current_state = state_choice_vec[:-1]
            current_state_without_exog = current_state[:-n_exog_vars]

            # The update function is not allowed to depend on exogenous process. It is
            # only about the exogenous part.
            state_dict_without_exog = {
                key: current_state_without_exog[i]
                for i, key in enumerate(states_names_without_exog)
            }

            endog_state_update = get_next_period_state(
                **state_dict_without_exog, choice=state_choice_vec[-1]
            )

            state_dict_without_exog.update(endog_state_update)

            states_next_tuple = (
                tuple(
                    np.full(
                        n_exog_states,
                        fill_value=state_dict_without_exog[key],
                        dtype=int,
                    )
                    for key in states_names_without_exog
                )
                + exog_states_tuple
            )

            child_ixs = map_state_to_index[states_next_tuple]
            map_state_to_feasible_child_nodes_period[idx, :] = (
                child_ixs - idx_min_state_space_next_period
            )
            map_state_to_feasible_child_states[current_state_choice_idx, :] = child_ixs

            period_specific_state_objects[period][
                "idx_feasible_child_nodes"
            ] = np.array(map_state_to_feasible_child_nodes_period, dtype=int)

    return period_specific_state_objects


def inspect_state_space(
    options: Dict[str, float],
):
    """Creates a data frame of all potential states and a feasibility flag."""
    state_space_options = options["state_space"]
    model_params = options["model_params"]

    n_periods = state_space_options["n_periods"]
    n_choices = len(state_space_options["choices"])

    (
        add_endog_state_func,
        endog_states_names,
        _,
        num_endog_states,
        sparsity_func,
    ) = process_endog_state_specifications(
        state_space_options=state_space_options, model_params=model_params
    )

    (
        exog_states_names,
        _,
        n_exog_states,
        exog_state_space,
    ) = process_exog_model_specifications(state_space_options=state_space_options)

    states_names_without_exog = ["period", "lagged_choice"] + endog_states_names

    state_space_wo_exog_list = []
    is_feasible_list = []

    for period in range(n_periods):
        for lagged_choice in range(n_choices):
            for endog_state_id in range(num_endog_states):
                # Select the endogenous state combination
                endog_states = add_endog_state_func(endog_state_id)

                # Create the state vector without the exogenous processes
                state_without_exog = [period, lagged_choice] + endog_states
                state_space_wo_exog_list += [state_without_exog]

                # Transform to dictionary to call sparsity function from user
                state_dict_without_exog = {
                    states_names_without_exog[i]: state_value
                    for i, state_value in enumerate(state_without_exog)
                }

                is_state_feasible = sparsity_func(**state_dict_without_exog)
                is_feasible_list += [is_state_feasible]

    state_space_wo_exog = np.array(state_space_wo_exog_list)
    state_space_wo_exog_full = np.repeat(state_space_wo_exog, n_exog_states, axis=0)
    exog_state_space_full = np.tile(exog_state_space, (state_space_wo_exog.shape[0], 1))

    state_space = np.concatenate(
        (state_space_wo_exog_full, exog_state_space_full), axis=1
    )

    state_space_df = pd.DataFrame(
        state_space, columns=states_names_without_exog + exog_states_names
    )

    state_space_df["is_feasible"] = is_feasible_list

    return state_space_df
>>>>>>> 1698f8f4
<|MERGE_RESOLUTION|>--- conflicted
+++ resolved
@@ -83,7 +83,6 @@
     return model_structure
 
 
-<<<<<<< HEAD
 def test_state_space_objects(
     state_space_options,
     state_choice_space,
@@ -103,25 +102,6 @@
         example_dict = {
             key: invalid_state_choices_example[i]
             for i, key in enumerate(state_space_names)
-=======
-    out = create_map_from_state_to_child_nodes(
-        n_exog_states=n_exog_states,
-        exog_state_space=exog_state_space,
-        options=state_space_options,
-        period_specific_state_objects=out,
-        state_choice_space=state_choice_space,
-        map_state_choice_to_index=map_state_choice_to_index,
-        state_space=state_space,
-        map_state_to_index=map_state_to_state_space_index,
-        states_names_without_exog=states_names_without_exog,
-        get_next_period_state=get_next_period_state,
-    )
-
-    for period in range(n_periods):
-        out[period]["state_choice_mat"] = {
-            key: out[period]["state_choice_mat"][:, i]
-            for i, key in enumerate(state_space_names + ["choice"])
->>>>>>> 1698f8f4
         }
         example_dict["choice"] = invalid_state_choices_example[-1]
         raise ValueError(
@@ -205,10 +185,8 @@
                 else:
                     state_space_wo_exog_list += [state_without_exog]
 
-<<<<<<< HEAD
     n_exog_states = exog_state_space.shape[0]
-=======
->>>>>>> 1698f8f4
+
     state_space_wo_exog = np.array(state_space_wo_exog_list)
     state_space_wo_exog_full = np.repeat(state_space_wo_exog, n_exog_states, axis=0)
     exog_state_space_full = np.tile(exog_state_space, (state_space_wo_exog.shape[0], 1))
@@ -217,19 +195,12 @@
     )
 
     # Create indexer array that maps states to indexes
-<<<<<<< HEAD
     map_state_to_index = create_indexer_for_space(state_space)
 
     state_space_dict = {
         key: state_space[:, i]
         for i, key in enumerate(states_names_without_exog + exog_states_names)
     }
-=======
-    max_states = np.max(state_space, axis=0)
-    map_state_to_index = np.full(max_states + 1, fill_value=-9999, dtype=int)
-    state_space_tuple = tuple(state_space[:, i] for i in range(state_space.shape[1]))
-    map_state_to_index[state_space_tuple] = np.arange(state_space.shape[0], dtype=int)
->>>>>>> 1698f8f4
 
     return (
         state_space,
@@ -498,303 +469,10 @@
     return add_endog_states
 
 
-<<<<<<< HEAD
 def create_indexer_for_space(space):
     max_var_values = np.max(space, axis=0)
     map_vars_to_index = np.full(max_var_values + 1, fill_value=-9999, dtype=int)
     index_tuple = tuple(space[:, i] for i in range(space.shape[1]))
     map_vars_to_index[index_tuple] = np.arange(space.shape[0], dtype=int)
-    return map_vars_to_index
-=======
-def create_state_choice_space(
-    state_space_options,
-    state_space,
-    state_space_names,
-    map_state_to_state_space_index,
-    get_state_specific_choice_set,
-):
-    """Create state choice space of all feasible state-choice combinations.
-
-    Also conditional on any realization of exogenous processes.
-
-    Args:
-        state_space (np.ndarray): 2d array of shape (n_states, n_state_vars + 1)
-            which serves as a collection of all possible states. By convention,
-            the first column must contain the period and the last column the
-            exogenous state. Any other state variables are in between.
-            E.g. if the two state variables are period and lagged choice and all choices
-            are admissible in each period, the shape of the state space array is
-            (n_periods * n_choices, 3).
-        map_state_to_state_space_index (np.ndarray): Indexer array that maps
-            a period-specific state vector to the respective index positions in the
-            state space.
-            The shape of this object is quite complicated. For each state variable it
-            has the number of potential states as rows, i.e.
-            (n_potential_states_state_var_1, n_potential_states_state_var_2, ....).
-        get_state_specific_choice_set (Callable): User-supplied function that returns
-            the set of feasible choices for a given state.
-
-    Returns:
-        tuple:
-
-        - state_choice_space(np.ndarray): 2d array of shape
-            (n_feasible_state_choice_combs, n_state_and_exog_variables + 1) containing
-            the space of all feasible state-choice combinations. By convention,
-            the second to last column contains the exogenous process.
-            The last column always contains the choice to be made at the end of the
-            period (which is not a state variable).
-        - map_state_choice_vec_to_parent_state (np.ndarray): 1d array of shape
-            (n_states * n_feasible_choices,) that maps from any vector of state-choice
-            combinations to the respective parent state.
-        - reshape_state_choice_vec_to_mat (np.ndarray): 2d array of shape
-            (n_states, n_feasible_choices). For each parent state, this array can be
-            used to reshape the vector of feasible state-choice combinations
-            to a matrix of lagged and current choice combinations of
-            shape (n_choices, n_choices).
-        - transform_between_state_and_state_choice_space (np.ndarray): 2d boolean
-            array of shape (n_states, n_states * n_feasible_choices) indicating which
-            state belongs to which state-choice combination in the entire state and
-            state choice space. The array is used to
-            (i) contract state-choice level arrays to the state level by summing
-                over state-choice combinations.
-            (ii) to expand state level arrays to the state-choice level.
-
-    """
-    n_states, n_state_and_exog_variables = state_space.shape
-
-    n_periods = state_space_options["n_periods"]
-    n_choices = len(state_space_options["choices"])
-
-    state_choice_space = np.zeros(
-        (n_states * n_choices, n_state_and_exog_variables + 1),
-        dtype=int,
-    )
-
-    map_state_choice_vec_to_parent_state = np.zeros((n_states * n_choices), dtype=int)
-    reshape_state_choice_vec_to_mat = np.zeros((n_states, n_choices), dtype=int)
-    map_state_choice_to_index = np.full(
-        shape=(map_state_to_state_space_index.shape + (n_choices,)),
-        fill_value=-n_states * n_choices,
-        dtype=int,
-    )
-
-    idx = 0
-    for period in range(n_periods):
-        period_states = state_space[state_space[:, 0] == period]
-
-        period_idx = 0
-        out_of_bounds_index = period_states.shape[0] * n_choices
-        for state_vec in period_states:
-            state_idx = map_state_to_state_space_index[tuple(state_vec)]
-
-            state_dict = {key: state_vec[i] for i, key in enumerate(state_space_names)}
-            feasible_choice_set = get_state_specific_choice_set(
-                **state_dict,
-            )
-
-            for choice in range(n_choices):
-                if choice in feasible_choice_set:
-                    state_choice_space[idx, :-1] = state_vec
-                    state_choice_space[idx, -1] = choice
-
-                    map_state_choice_vec_to_parent_state[idx] = state_idx
-                    reshape_state_choice_vec_to_mat[state_idx, choice] = period_idx
-                    map_state_choice_to_index[tuple(state_vec) + (choice,)] = idx
-
-                    period_idx += 1
-                    idx += 1
-                else:
-                    reshape_state_choice_vec_to_mat[
-                        state_idx, choice
-                    ] = out_of_bounds_index
-
-    return (
-        state_choice_space[:idx],
-        map_state_choice_vec_to_parent_state[:idx],
-        reshape_state_choice_vec_to_mat,
-        map_state_choice_to_index,
-    )
-
-
-def create_map_from_state_to_child_nodes(
-    n_exog_states: int,
-    exog_state_space: np.ndarray,
-    options: Dict[str, int],
-    period_specific_state_objects: Dict,
-    state_choice_space: np.ndarray,
-    map_state_to_index: np.ndarray,
-    state_space,
-    map_state_choice_to_index: np.ndarray,
-    states_names_without_exog: list,
-    get_next_period_state: Callable,
-):
-    """Create indexer array that maps states to state-specific child nodes.
-
-    Will be a user defined function later.
-
-    ToDo: We need to think about how to incorporate updating from state variables,
-    e.g. experience.
-
-    Args:
-        options (dict): Options dictionary.
-        period_specific_state_objects (np.ndarray): Dictionary containing
-            period-specific state and state-choice objects, with the following keys:
-            - "state_choice_mat" (np.ndarray)
-            - "idx_state_of_state_choice" (np.ndarray)
-            - "reshape_state_choice_vec_to_mat" (callable)
-            - "transform_between_state_and_state_choice_vec" (callable)
-        map_state_to_index (np.ndarray): Indexer array that maps states to indexes.
-            The shape of this object is quite complicated. For each state variable it
-            has the number of potential states as rows, i.e.
-            (n_potential_states_state_var_1, n_potential_states_state_var_2, ....).
-        get_next_period_state (Callable): User-supplied function that
-            updates the endogenous state variables conditional on the current state and
-            choice.
-
-    Returns:
-        tuple:
-            period_specific_state_space_objects (np.ndarray): 2d array of shape
-                (n_feasible_state_choice_combs, n_choices * n_exog_processes)
-                containing indices of all child nodes the agent can reach
-                from a given state.
-
-    """
-
-    # Exogenous processes are always on the last entry of the state space. Moreover, we
-    # treat all of them as admissible in each period. If there exists an absorbing
-    # state, this is reflected by a 0 percent transition probability.
-    n_periods = options["n_periods"]
-
-    n_exog_vars = exog_state_space.shape[1]
-
-    map_state_to_feasible_child_states = np.full(
-        (state_choice_space.shape[0], n_exog_states), fill_value=-9999, dtype=int
-    )
-
-    exog_states_tuple = tuple(exog_state_space[:, i] for i in range(n_exog_vars))
-    current_state_choice_idx = -1
-    for period in range(n_periods - 1):
-        end_of_prev_period_index = current_state_choice_idx + 1
-        period_dict = period_specific_state_objects[period]
-        idx_min_state_space_next_period = map_state_to_index[
-            tuple(period_specific_state_objects[period + 1]["state_choice_mat"][0, :-1])
-        ]
-
-        state_choice_space_period = period_dict["state_choice_mat"]
-
-        map_state_to_feasible_child_nodes_period = np.empty(
-            (state_choice_space_period.shape[0], n_exog_states),
-            dtype=int,
-        )
-
-        # Loop over all state-choice combinations in period.
-        for idx, state_choice_vec in enumerate(state_choice_space_period):
-            current_state_choice_idx = end_of_prev_period_index + idx
-            current_state = state_choice_vec[:-1]
-            current_state_without_exog = current_state[:-n_exog_vars]
-
-            # The update function is not allowed to depend on exogenous process. It is
-            # only about the exogenous part.
-            state_dict_without_exog = {
-                key: current_state_without_exog[i]
-                for i, key in enumerate(states_names_without_exog)
-            }
-
-            endog_state_update = get_next_period_state(
-                **state_dict_without_exog, choice=state_choice_vec[-1]
-            )
-
-            state_dict_without_exog.update(endog_state_update)
-
-            states_next_tuple = (
-                tuple(
-                    np.full(
-                        n_exog_states,
-                        fill_value=state_dict_without_exog[key],
-                        dtype=int,
-                    )
-                    for key in states_names_without_exog
-                )
-                + exog_states_tuple
-            )
-
-            child_ixs = map_state_to_index[states_next_tuple]
-            map_state_to_feasible_child_nodes_period[idx, :] = (
-                child_ixs - idx_min_state_space_next_period
-            )
-            map_state_to_feasible_child_states[current_state_choice_idx, :] = child_ixs
-
-            period_specific_state_objects[period][
-                "idx_feasible_child_nodes"
-            ] = np.array(map_state_to_feasible_child_nodes_period, dtype=int)
-
-    return period_specific_state_objects
-
-
-def inspect_state_space(
-    options: Dict[str, float],
-):
-    """Creates a data frame of all potential states and a feasibility flag."""
-    state_space_options = options["state_space"]
-    model_params = options["model_params"]
-
-    n_periods = state_space_options["n_periods"]
-    n_choices = len(state_space_options["choices"])
-
-    (
-        add_endog_state_func,
-        endog_states_names,
-        _,
-        num_endog_states,
-        sparsity_func,
-    ) = process_endog_state_specifications(
-        state_space_options=state_space_options, model_params=model_params
-    )
-
-    (
-        exog_states_names,
-        _,
-        n_exog_states,
-        exog_state_space,
-    ) = process_exog_model_specifications(state_space_options=state_space_options)
-
-    states_names_without_exog = ["period", "lagged_choice"] + endog_states_names
-
-    state_space_wo_exog_list = []
-    is_feasible_list = []
-
-    for period in range(n_periods):
-        for lagged_choice in range(n_choices):
-            for endog_state_id in range(num_endog_states):
-                # Select the endogenous state combination
-                endog_states = add_endog_state_func(endog_state_id)
-
-                # Create the state vector without the exogenous processes
-                state_without_exog = [period, lagged_choice] + endog_states
-                state_space_wo_exog_list += [state_without_exog]
-
-                # Transform to dictionary to call sparsity function from user
-                state_dict_without_exog = {
-                    states_names_without_exog[i]: state_value
-                    for i, state_value in enumerate(state_without_exog)
-                }
-
-                is_state_feasible = sparsity_func(**state_dict_without_exog)
-                is_feasible_list += [is_state_feasible]
-
-    state_space_wo_exog = np.array(state_space_wo_exog_list)
-    state_space_wo_exog_full = np.repeat(state_space_wo_exog, n_exog_states, axis=0)
-    exog_state_space_full = np.tile(exog_state_space, (state_space_wo_exog.shape[0], 1))
-
-    state_space = np.concatenate(
-        (state_space_wo_exog_full, exog_state_space_full), axis=1
-    )
-
-    state_space_df = pd.DataFrame(
-        state_space, columns=states_names_without_exog + exog_states_names
-    )
-
-    state_space_df["is_feasible"] = is_feasible_list
-
-    return state_space_df
->>>>>>> 1698f8f4
+    
+    return map_vars_to_index