--- conflicted
+++ resolved
@@ -69,18 +69,12 @@
 
 def create_exog_mapping(exog_state_space, exog_names):
     def exog_mapping(exog_proc_state):
-<<<<<<< HEAD
+        # Caution: JAX does not throw an error if the exog_proc_state is out of bounds
+        # If the index is out of bounds, the last element of the array is returned.
         exog_state = jnp.take(exog_state_space, exog_proc_state)
         exog_state_dict = {
             key: jnp.take(exog_state, i) for i, key in enumerate(exog_names)
         }
         return exog_state_dict
-=======
-        # Caution: JAX does not throw an error if the exog_proc_state is out of bounds
-        # If the index is out of bounds, the last element of the array is returned.
-        exog_state = exog_state_space[exog_proc_state]
-
-        return {key: exog_state[i] for i, key in enumerate(exog_names)}
->>>>>>> 98469e6d
 
     return exog_mapping