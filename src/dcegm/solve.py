--- conflicted
+++ resolved
@@ -115,28 +115,11 @@
         # params=params_dict,
         options=options,
     )
-<<<<<<< HEAD
 
     backwards_induction(
         params=params_dict,
-        map_state_choice_vec_to_parent_state=map_state_choice_vec_to_parent_state,
-        reshape_state_choice_vec_to_mat=reshape_state_choice_vec_to_mat,
-        transform_between_state_and_state_choice_space=transform_between_state_and_state_choice_space,
-        exog_savings_grid=exog_savings_grid,
-=======
-    period_specific_state_objects = create_period_state_and_state_choice_objects(
-        state_space=state_space,
-        state_choice_space=state_choice_space,
-        map_state_choice_vec_to_parent_state=map_state_choice_vec_to_parent_state,
-        reshape_state_choice_vec_to_mat=reshape_state_choice_vec_to_mat,
-        transform_between_state_and_state_choice_space=transform_between_state_and_state_choice_space,
-        num_periods=n_periods,
-    )
-
-    backwards_induction(
         period_specific_state_objects=period_specific_state_objects,
-        exogenous_savings_grid=exogenous_savings_grid,
->>>>>>> 245e2102
+        exog_savings_grid=exogenous_savings_grid,
         state_space=state_space,
         map_state_to_post_decision_child_nodes=map_state_to_post_decision_child_nodes,
         income_shock_draws=income_shock_draws,
@@ -156,16 +139,9 @@
 
 
 def backwards_induction(
-<<<<<<< HEAD
     params: Dict[str, float],
-    map_state_choice_vec_to_parent_state: np.ndarray,
-    reshape_state_choice_vec_to_mat: np.ndarray,
-    transform_between_state_and_state_choice_space: np.ndarray,
+    period_specific_state_objects: dict,
     exog_savings_grid: np.ndarray,
-=======
-    period_specific_state_objects: dict,
-    exogenous_savings_grid: np.ndarray,
->>>>>>> 245e2102
     state_space: np.ndarray,
     map_state_to_post_decision_child_nodes: np.ndarray,
     income_shock_draws: np.ndarray,
@@ -253,39 +229,15 @@
         in_axes=(0, None, None, None),
     )(state_space, exog_savings_grid, income_shock_draws, params)
 
-<<<<<<< HEAD
-    (
-        _idxs_state_choice_combs_final,
-        state_choice_combs_final,
-        endog_grid_final,
-        reshape_current_state_choice_vec_to_mat,
-        transform_between_state_and_state_choice_vec,
-    ) = create_current_state_and_state_choice_objects(
-        period=n_periods - 1,
-        state_space=state_space,
-        state_choice_space=state_choice_space,
-        resources_beginning_of_period=begin_of_period_resources,
-        map_state_choice_vec_to_parent_state=map_state_choice_vec_to_parent_state,
-        reshape_state_choice_vec_to_mat=reshape_state_choice_vec_to_mat,
-        transform_between_state_and_state_choice_space=transform_between_state_and_state_choice_space,
-    )
-
-    marg_util_interpolated, value_interpolated, policy_final = solve_final_period(
-        state_choice_mat=state_choice_combs_final,
-        resources=endog_grid_final,
-        final_period_solution_partial=final_period_solution_partial,
-        params=params,
-=======
     state_objects_last_period = period_specific_state_objects[n_periods - 1]
     resources_last_period = resources_beginning_of_period[
         state_objects_last_period["idx_state_of_state_choice"]
     ]
 
-    value_interpolated, policy_final, marg_util_interpolated = solve_final_period(
+    marg_util_interpolated, value_interpolated, policy_final = solve_final_period(
         final_period_choice_states=state_objects_last_period["state_choices"],
         final_period_solution_partial=final_period_solution_partial,
         resources_last_period=resources_last_period,
->>>>>>> 245e2102
     )
 
     # Choose which draw we take for policy and value function as those are note
@@ -317,25 +269,6 @@
         )
 
         (
-<<<<<<< HEAD
-            idxs_state_choice,
-            state_choice_combs,
-            resources,
-            reshape_current_state_choice_vec_to_mat,
-            transform_between_state_and_state_choice_vec,
-        ) = create_current_state_and_state_choice_objects(
-            period=period,
-            state_space=state_space,
-            state_choice_space=state_choice_space,
-            resources_beginning_of_period=begin_of_period_resources,
-            map_state_choice_vec_to_parent_state=map_state_choice_vec_to_parent_state,
-            reshape_state_choice_vec_to_mat=reshape_state_choice_vec_to_mat,
-            transform_between_state_and_state_choice_space=transform_between_state_and_state_choice_space,
-        )
-
-        (
-=======
->>>>>>> 245e2102
             endog_grid_candidate,
             value_candidate,
             policy_candidate,
@@ -347,15 +280,7 @@
             map_state_to_post_decision_child_nodes=map_state_to_post_decision_child_nodes,
             exogenous_savings_grid=exog_savings_grid,
             transition_vector_by_state=transition_vector_by_state,
-<<<<<<< HEAD
-            # discount_factor=discount_factor,
-            # interest_rate=interest_rate,
-            state_choice_mat=state_choice_combs,
-=======
-            discount_factor=discount_factor,
-            interest_rate=interest_rate,
             state_choice_mat=state_objects_period["state_choices"],
->>>>>>> 245e2102
             compute_inverse_marginal_utility=compute_inverse_marginal_utility,
             compute_value=compute_value,
             params=params,
@@ -375,12 +300,8 @@
             policy_candidate,
             value_candidate,
             expected_values[:, 0],
-<<<<<<< HEAD
-            state_choice_combs[:, -1],  # vmap over state-choice combinations
+            state_objects_period["state_choices"][:, -1], # vmap over state-choice combs
             params,
-=======
-            state_objects_period["state_choices"][:, -1],
->>>>>>> 245e2102
             compute_value,
         )
         resources_period = resources_beginning_of_period[
