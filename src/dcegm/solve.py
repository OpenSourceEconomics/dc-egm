"""Interface for the DC-EGM algorithm."""
from functools import partial
from typing import Any
from typing import Callable
from typing import Dict
from typing import Tuple

import jax.numpy as jnp
import numpy as np
import pandas as pd
from dcegm.budget import calculate_resources
from dcegm.egm.aggregate_marginal_utility import (
    aggregate_marg_utils_and_exp_values,
)
from dcegm.egm.interpolate_marginal_utility import (
    interpolate_value_and_calc_marginal_utility,
)
from dcegm.egm.solve_euler_equation import (
    calculate_candidate_solutions_from_euler_equation,
)
from dcegm.final_period import solve_final_period
from dcegm.numerical_integration import quadrature_legendre
from dcegm.pre_processing.params import process_params
from dcegm.pre_processing.setup_model import setup_model
from jax import jit
from jax import vmap


def solve_dcegm(
    params: pd.DataFrame,
    options: Dict,
    exog_savings_grid: jnp.ndarray,
    state_space_functions: Dict[str, Callable],
    utility_functions: Dict[str, Callable],
    utility_functions_final_period: Dict[str, Callable],
    budget_constraint: Callable,
) -> Dict[int, np.ndarray]:
    """Solve a discrete-continuous life-cycle model using the DC-EGM algorithm.

    Args:
        params (pd.DataFrame): Params DataFrame.
        options (dict): Options dictionary.
        exog_savings_grid (jnp.ndarray): 1d array of shape (n_grid_wealth,) containing
            the user-supplied exogenous savings grid.
        utility_functions (Dict[str, callable]): Dictionary of three user-supplied
            functions for computation of:
            (i) utility
            (ii) inverse marginal utility
            (iii) next period marginal utility
        budget_constraint (callable): Callable budget constraint.
        state_space_functions (Dict[str, callable]): Dictionary of two user-supplied
            functions to:
            (i) get the state specific feasible choice set
            (ii) update the endogenous part of the state by the choice
        final_period_solution (callable): User-supplied function for solving the agent's
            last period.
        transition_function (callable): User-supplied function returning for each
            state a transition matrix vector.

    Returns:
        dict: Dictionary containing the period-specific endog_grid, policy_left,
            policy_right, and value from the backward induction.

    """
    backward_jit = get_solve_function(
        options=options,
        exog_savings_grid=exog_savings_grid,
        state_space_functions=state_space_functions,
        utility_functions=utility_functions,
        budget_constraint=budget_constraint,
        utility_functions_final_period=utility_functions_final_period,
    )

    results = backward_jit(params=params)

    return results


def get_solve_function(
    options: Dict[str, Any],
    exog_savings_grid: jnp.ndarray,
    state_space_functions: Dict[str, Callable],
    utility_functions: Dict[str, Callable],
    budget_constraint: Callable,
    utility_functions_final_period: Dict[str, Callable],
) -> Callable:
    """Create a solve function, which only takes params as input.

    Args:
        options (dict): Options dictionary.
        exog_savings_grid (jnp.ndarray): 1d array of shape (n_grid_wealth,) containing
            the user-supplied exogenous savings grid.
        utility_functions (Dict[str, callable]): Dictionary of three user-supplied
            functions for computation of:
            (i) utility
            (ii) inverse marginal utility
            (iii) next period marginal utility
        budget_constraint (callable): Callable budget constraint.
        state_space_functions (Dict[str, callable]): Dictionary of two user-supplied
            functions to:
            (i) create the state space
            (ii) get the state specific feasible choice set
            (iii) update the endogenous part of the state by the choice
        utility_functions_final_period (Dict[str, callable]): Dictionary of two
            user-supplied utility functions for the last period:
            (i) utility
            (ii) marginal utility
    Returns:
        callable: The partial solve function that only takes ```params``` as input.

    """
    model = setup_model(
        options=options,
        state_space_functions=state_space_functions,
        utility_functions=utility_functions,
        utility_functions_final_period=utility_functions_final_period,
        budget_constraint=budget_constraint,
    )

    return get_solve_func_for_model(
        model=model,
        exog_savings_grid=exog_savings_grid,
        options=options,
    )


def get_solve_func_for_model(model, exog_savings_grid, options):
    n_periods = options["state_space"]["n_periods"]

    # ToDo: Make interface with several draw possibilities.
    # ToDo: Some day make user supplied draw function.
    income_shock_draws_unscaled, income_shock_weights = quadrature_legendre(
        options["model_params"]["quadrature_points_stochastic"]
    )

    backward_jit = jit(
        partial(
            backward_induction,
            period_specific_state_objects=model["period_specific_state_objects"],
            exog_savings_grid=exog_savings_grid,
            state_space=model["state_space"],
            income_shock_draws_unscaled=income_shock_draws_unscaled,
            income_shock_weights=income_shock_weights,
            n_periods=n_periods,
            model_funcs=model["model_funcs"],
            compute_upper_envelope=model["compute_upper_envelope"],
        )
    )

    def solve_func(params):
        params_initial = process_params(params)
        return backward_jit(params=params_initial)

    return solve_func


def backward_induction(
    params: Dict[str, float],
    period_specific_state_objects: Dict[int, Dict[str, np.ndarray]],
    exog_savings_grid: np.ndarray,
    state_space: np.ndarray,
    income_shock_draws_unscaled: np.ndarray,
    income_shock_weights: np.ndarray,
    n_periods: int,
    model_funcs: Dict[str, Callable],
    compute_upper_envelope: Callable,
) -> Tuple[jnp.ndarray, jnp.ndarray, jnp.ndarray, jnp.ndarray]:
    """Do backward induction and solve for optimal policy and value function.

    Args:
        params (dict): Dictionary containing the model parameters.
        period_specific_state_objects (np.ndarray): Dictionary containing
            period-specific state and state-choice objects, with the following keys:
            - "state_choice_mat" (jnp.ndarray)
            - "idx_state_of_state_choice" (jnp.ndarray)
            - "reshape_state_choice_vec_to_mat" (callable)
            - "transform_between_state_and_state_choice_vec" (callable)
        exog_savings_grid (np.ndarray): 1d array of shape (n_grid_wealth,)
            containing the exogenous savings grid.
        state_space (np.ndarray): 2d array of shape (n_states, n_state_variables + 1)
            which serves as a collection of all possible states. By convention,
            the first column must contain the period and the last column the
            exogenous processes. Any other state variables are in between.
            E.g. if the two state variables are period and lagged choice and all choices
            are admissible in each period, the shape of the state space array is
            (n_periods * n_choices, 3).
        state_choice_space (np.ndarray): 2d array of shape
            (n_feasible_states, n_state_and_exog_variables + 1) containing all
            feasible state-choice combinations. By convention, the second to last
            column contains the exogenous process. The last column always contains the
            choice to be made (which is not a state variable).
        income_shock_draws_unscaled (np.ndarray): 1d array of shape (n_quad_points,)
            containing the Hermite quadrature points unscaled.
        income_shock_weights (np.ndarrray): 1d array of shape
            (n_stochastic_quad_points) with weights for each stoachstic shock draw.
        n_periods (int): Number of periods.
        model_funcs (dict): Dictionary containing following model functions:
            - compute_marginal_utility (callable): User-defined function to compute the
                agent's marginal utility. The input ```params``` is already partialled
                in.
            - compute_inverse_marginal_utility (Callable): Function for calculating the
                inverse marginal utiFality, which takes the marginal utility as only
                 input.
            - compute_next_period_wealth (callable): User-defined function to compute
                the agent's wealth of the next period (t + 1). The inputs
                ```saving```, ```shock```, ```params``` and ```options```
                are already partialled in.
            - transition_vector_by_state (Callable): Partialled transition function
                return transition vector for each state.
            - final_period_partial (Callable): Partialled function for calculating the
                consumption as well as value function and marginal utility in the final
                period.
        compute_upper_envelope (Callable): Function for calculating the upper
                envelope of the policy and value function. If the number of discrete
                choices is 1, this function is a dummy function that returns the policy
                and value function as is, without performing a fast upper envelope
                scan.

    Returns:
        dict: Dictionary containing the period-specific endog_grid, policy_left,
            policy_right, and value from the backward induction.

    """

    taste_shock_scale = params["lambda"]

    resources_beginning_of_period = calculate_resources(
        states_beginning_of_period=state_space,
        savings_end_of_last_period=exog_savings_grid,
        income_shocks_of_period=income_shock_draws_unscaled * params["sigma"],
        params=params,
        compute_beginning_of_period_resources=model_funcs[
            "compute_beginning_of_period_resources"
        ],
    )

    (
        value,
        policy_left,
        policy_right,
        endog_grid,
        value_interpolated_next_period,
        marg_util_interpolated_next_period,
    ) = solve_final_period(
        state_objects=period_specific_state_objects[n_periods - 1],
        resources_beginning_of_period=resources_beginning_of_period,
        params=params,
        compute_utility=model_funcs["compute_utility_final"],
        compute_marginal_utility=model_funcs["compute_marginal_utility_final"],
    )

    for period in range(n_periods - 2, -1, -1):
        state_objects_period = period_specific_state_objects[period]
        resources_period = resources_beginning_of_period[
            state_objects_period["idx_parent_states"]
        ]
        reshape_state_choice_vec_to_mat_prev_period = period_specific_state_objects[
            period + 1
        ]["reshape_state_choice_vec_to_mat"]
        (
            endog_grid_period,
            policy_left_period,
            policy_right_period,
            value_period,
            marg_util_interpolated_next_period,
            value_interpolated_next_period,
        ) = solve_single_period(
            value_interpolated_previous_period=value_interpolated_next_period,
            marg_util_interpolated_previous_period=marg_util_interpolated_next_period,
            params=params,
            state_objects=state_objects_period,
            reshape_state_choice_vec_to_mat_prev_period=reshape_state_choice_vec_to_mat_prev_period,
            exog_savings_grid=exog_savings_grid,
            resources_period=resources_period,
            income_shock_weights=income_shock_weights,
            model_funcs=model_funcs,
            compute_upper_envelope=compute_upper_envelope,
            taste_shock_scale=taste_shock_scale,
        )
        value = jnp.append(value_period, value, axis=0)
        policy_left = jnp.append(policy_left_period, policy_left, axis=0)
        policy_right = jnp.append(policy_right_period, policy_right, axis=0)
        endog_grid = jnp.append(endog_grid_period, endog_grid, axis=0)

    return value, policy_left, policy_right, endog_grid


def solve_single_period(
    value_interpolated_previous_period: jnp.ndarray,
    marg_util_interpolated_previous_period: jnp.ndarray,
    params: Dict[str, float],
    state_objects: Dict[str, np.ndarray],
<<<<<<< HEAD
    reshape_state_choice_vec_to_mat_prev_period,
=======
    reshape_state_choice_vec_to_mat_prev_period: np.ndarray,
>>>>>>> df4a9110
    exog_savings_grid: np.ndarray,
    resources_period: jnp.ndarray,
    income_shock_weights: jnp.ndarray,
    model_funcs: Dict[str, Callable],
    compute_upper_envelope: Callable,
    taste_shock_scale: float,
):
    # EGM step 2)
    # Aggregate the marginal utilities and expected values over all choices and
    # income shock draws
    marg_util, emax = aggregate_marg_utils_and_exp_values(
        value_state_choice_specific=value_interpolated_previous_period,
        marg_util_state_choice_specific=marg_util_interpolated_previous_period,
        reshape_state_choice_vec_to_mat=reshape_state_choice_vec_to_mat_prev_period,
        taste_shock_scale=taste_shock_scale,
        income_shock_weights=income_shock_weights,
    )

    # EGM step 3)
    (
        endog_grid_candidate,
        value_candidate,
        policy_candidate,
        expected_values,
    ) = calculate_candidate_solutions_from_euler_equation(
        exogenous_savings_grid=exog_savings_grid,
        marg_util=marg_util,
        emax=emax,
        state_choice_vec=state_objects["state_choice_mat"],
        idx_post_decision_child_states=state_objects["idx_feasible_child_nodes"],
        compute_inverse_marginal_utility=model_funcs[
            "compute_inverse_marginal_utility"
        ],
        compute_utility=model_funcs["compute_utility"],
        compute_exog_transition_vec=model_funcs["compute_exog_transition_vec"],
        params=params,
    )

    # Run upper envelope to remove suboptimal candidates
    (
        endog_grid_state_choice,
        policy_left_state_choice,
        policy_right_state_choice,
        value_state_choice,
    ) = vmap(
        compute_upper_envelope,
        in_axes=(0, 0, 0, 0, 0, None, None),  # vmap over state-choice combs
    )(
        endog_grid_candidate,
        policy_candidate,
        value_candidate,
        expected_values[:, 0],
        state_objects["state_choice_mat"],
        params,
        model_funcs["compute_utility"],
    )

    # EGM step 1)
    marg_util_interpolated, value_interpolated = vmap(
        interpolate_value_and_calc_marginal_utility,
        in_axes=(None, None, 0, 0, 0, 0, 0, 0, None),
    )(
        model_funcs["compute_marginal_utility"],
        model_funcs["compute_utility"],
        state_objects["state_choice_mat"],
        resources_period,
        endog_grid_state_choice,
        policy_left_state_choice,
        policy_right_state_choice,
        value_state_choice,
        params,
    )

    return (
        endog_grid_state_choice,
        policy_left_state_choice,
        policy_right_state_choice,
        value_state_choice,
        marg_util_interpolated,
        value_interpolated,
    )<|MERGE_RESOLUTION|>--- conflicted
+++ resolved
@@ -290,11 +290,7 @@
     marg_util_interpolated_previous_period: jnp.ndarray,
     params: Dict[str, float],
     state_objects: Dict[str, np.ndarray],
-<<<<<<< HEAD
-    reshape_state_choice_vec_to_mat_prev_period,
-=======
     reshape_state_choice_vec_to_mat_prev_period: np.ndarray,
->>>>>>> df4a9110
     exog_savings_grid: np.ndarray,
     resources_period: jnp.ndarray,
     income_shock_weights: jnp.ndarray,
