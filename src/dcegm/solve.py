"""Interface for the DC-EGM algorithm."""
from functools import partial
from typing import Callable
from typing import Dict
from typing import Tuple

import numpy as np
import pandas as pd
from dcegm.egm import calculate_candidate_solutions_from_euler_equation
from dcegm.final_period import solve_final_period
from dcegm.integration import quadrature_legendre
from dcegm.interpolation import interpolate_and_calc_marginal_utilities
from dcegm.marg_utilities_and_exp_value import (
    aggregate_marg_utils_exp_values,
)
from dcegm.pre_processing import convert_params_to_dict
from dcegm.pre_processing import get_partial_functions
from dcegm.state_space import create_current_state_and_state_choice_objects
from dcegm.state_space import create_state_choice_space
from dcegm.state_space import get_map_from_state_to_child_nodes
from jax import vmap


def solve_dcegm(
    params: pd.DataFrame,
    options: Dict[str, int],
    utility_functions: Dict[str, Callable],
    budget_constraint: Callable,
    state_space_functions: Dict[str, Callable],
    final_period_solution: Callable,
    transition_function: Callable,
) -> Tuple[np.ndarray, np.ndarray, np.ndarray]:
    """Solve a discrete-continuous life-cycle model using the DC-EGM algorithm.

    Args:
        params (pd.DataFrame): Params DataFrame.
        options (dict): Options dictionary.
        utility_functions (Dict[str, callable]): Dictionary of three user-supplied
            functions for computation of:
            (i) utility
            (ii) inverse marginal utility
            (iii) next period marginal utility
        budget_constraint (callable): Callable budget constraint.
        state_space_functions (Dict[str, callable]): Dictionary of two user-supplied
            functions to:
            (i) create the state space
            (ii) get the state specific choice set
        final_period_solution (callable): User-supplied function for solving the agent's
            last period.
        transition_function (callable): User-supplied function returning for each
            state a transition matrix vector.

    Returns:
        tuple:

        - endog_grid_container (np.ndarray): "Filled" 3d array containing the
            endogenous grid for each state and each discrete choice.
            Has shape [n_states, n_discrete_choices, 1.1 * n_grid_wealth].
        - policy_container (np.ndarray): "Filled" 3d array containing the
            choice-specific policy function for each state and each discrete choice
            Has shape [n_states, n_discrete_choices, 1.1 * n_grid_wealth].
        - value_container (np.ndarray): "Filled" 3d array containing the
            choice-specific value functions for each state and each discrete choice.
            Has shape [n_states, n_discrete_choices, 1.1 * n_grid_wealth].

    """
    params_dict = convert_params_to_dict(params)
    taste_shock_scale = params_dict["lambda"]
    interest_rate = params_dict["interest_rate"]
    discount_factor = params_dict["beta"]
    max_wealth = params_dict["max_wealth"]

    n_periods = options["n_periods"]
    n_grid_wealth = options["grid_points_wealth"]
    exogenous_savings_grid = np.linspace(0, max_wealth, n_grid_wealth)

    # ToDo: Make interface with several draw possibilities.
    # ToDo: Some day make user supplied draw function.
    income_shock_draws, income_shock_weights = quadrature_legendre(
        options["quadrature_points_stochastic"], params_dict["sigma"]
    )

    get_transition_vector_by_state = transition_function
    (
        compute_utility,
        compute_marginal_utility,
        compute_inverse_marginal_utility,
        compute_value,
        compute_next_period_wealth,
        compute_upper_envelope,
        # get_transition_vector_by_state,
    ) = get_partial_functions(
        params_dict,
        options,
        user_utility_functions=utility_functions,
        user_budget_constraint=budget_constraint,
        exogenous_transition_function=transition_function,
    )
    create_state_space = state_space_functions["create_state_space"]

    state_space, map_state_to_state_space_index = create_state_space(options)
    # breakpoint()
    (
        state_choice_space,
        map_state_choice_vec_to_parent_state,
        reshape_state_choice_vec_to_mat,
        transform_between_state_and_state_choice_space,
    ) = create_state_choice_space(
        state_space,
        map_state_to_state_space_index,
        state_space_functions["get_state_specific_choice_set"],
    )

    map_state_to_post_decision_child_nodes = get_map_from_state_to_child_nodes(
        state_space=state_space,
        state_choice_space=state_choice_space,
        map_state_to_index=map_state_to_state_space_index,
    )

    final_period_solution_partial = partial(
        final_period_solution,
        params_dict=params_dict,
        options=options,
        compute_utility=compute_utility,
        compute_marginal_utility=compute_marginal_utility,
    )

<<<<<<< HEAD
    endog_grid_container, policy_container, value_container = create_multi_dim_arrays(
        state_choice_space, options
    )

    # breakpoint()

    endog_grid_container, policy_container, value_container = backwards_induction(
=======
    backwards_induction(
>>>>>>> 4de03475
        map_state_choice_vec_to_parent_state=map_state_choice_vec_to_parent_state,
        reshape_state_choice_vec_to_mat=reshape_state_choice_vec_to_mat,
        transform_between_state_and_state_choice_space=transform_between_state_and_state_choice_space,
        exogenous_savings_grid=exogenous_savings_grid,
        state_space=state_space,
        state_choice_space=state_choice_space,
        map_state_to_post_decision_child_nodes=map_state_to_post_decision_child_nodes,
        income_shock_draws=income_shock_draws,
        income_shock_weights=income_shock_weights,
        n_periods=n_periods,
        taste_shock_scale=taste_shock_scale,
        discount_factor=discount_factor,
        interest_rate=interest_rate,
        compute_marginal_utility=compute_marginal_utility,
        compute_inverse_marginal_utility=compute_inverse_marginal_utility,
        compute_value=compute_value,
        compute_next_period_wealth=compute_next_period_wealth,
        get_transition_vector_by_state=get_transition_vector_by_state,
        compute_upper_envelope=compute_upper_envelope,
        final_period_solution_partial=final_period_solution_partial,
    )


def backwards_induction(
    map_state_choice_vec_to_parent_state: np.ndarray,
    reshape_state_choice_vec_to_mat: np.ndarray,
    transform_between_state_and_state_choice_space: np.ndarray,
    exogenous_savings_grid: np.ndarray,
    state_space: np.ndarray,
    state_choice_space,
    map_state_to_post_decision_child_nodes: np.ndarray,
    income_shock_draws: np.ndarray,
    income_shock_weights: np.ndarray,
    n_periods: int,
    taste_shock_scale: float,
    discount_factor: float,
    interest_rate: float,
    compute_marginal_utility: Callable,
    compute_inverse_marginal_utility: Callable,
    compute_value: Callable,
    compute_next_period_wealth: Callable,
    get_transition_vector_by_state: Callable,
    compute_upper_envelope: Callable,
    final_period_solution_partial: Callable,
) -> Tuple[np.ndarray, np.ndarray, np.ndarray]:
    """Do backwards induction and solve for optimal policy and value function.

    Args:
        exogenous_savings_grid (np.ndarray): 1d array of shape (n_grid_wealth,)
            containing the exogenous savings grid.
        state_space (np.ndarray): 2d array of shape (n_states, n_state_variables + 1)
            which serves as a collection of all possible states. By convention,
            the first column must contain the period and the last column the
            exogenous processes. Any other state variables are in between.
            E.g. if the two state variables are period and lagged choice and all choices
            are admissible in each period, the shape of the state space array is
            (n_periods * n_choices, 3).
        state_choice_space (np.ndarray): 2d array of shape
            (n_feasible_states, n_state_and_exog_variables + 1) containing all
            feasible state-choice combinations. By convention, the second to last
            column contains the exogenous process. The last column always contains the
            choice to be made (which is not a state variable).
        map_state_to_index (np.ndarray): Indexer array that maps states to indexes.
            The shape of this object is quite complicated. For each state variable it
            has the number of possible states as rows, i.e.
            (n_poss_states_state_var_1, n_poss_states_state_var_2, ....).
        map_state_to_post_decision_child_nodes (np.ndarray): 2d array of shape
            (n_feasible_state_choice_combs, n_choices * n_exog_processes)
            containing indices of all child nodes the agent can reach
            from any given state.
        income_shock_draws (np.ndarray): 1d array of shape (n_quad_points,)
            containing the Hermite quadrature points.
        income_shock_weights (np.ndarrray): 1d array of shape
            (n_stochastic_quad_points) with weights for each stoachstic shock draw.
        n_periods (int): Number of periods.
        taste_shock_scale (float): The taste shock scale.
        discount_factor (float): The discount factor.
        interest_rate (float): The interest rate of capital.
        compute_marginal_utility (callable): User-defined function to compute the
            agent's marginal utility. The input ```params``` is already partialled
            in.
        compute_inverse_marginal_utility (Callable): Function for calculating the
            inverse marginal utiFality, which takes the marginal utility as only
             input.
        compute_value (callable): Function for calculating the value from
            consumption level, discrete choice and expected value. The inputs
            ```discount_rate``` and ```compute_utility``` are already partialled in.
        compute_next_period_wealth (callable): User-defined function to compute the
            agent's wealth of the next period (t + 1). The inputs
            ```saving```, ```shock```, ```params``` and ```options```
            are already partialled in.
        get_transition_vector_by_state (Callable): Partialled transition function
            return transition vector for each state.
        compute_upper_envelope (Callable): Function for calculating the upper
            envelope of the policy and value function. If the number of discrete
            choices is 1, this function is a dummy function that returns the policy
            and value function as is, without performing a fast upper envelope scan.
        final_period_partial (Callable): Partialled function for calculating the
            consumption as well as value function and marginal utility in the final
            period.

    Returns:

    """

    # Calculate beginning of period resources for all periods, given exogenous savings
    # and income shocks from last period
    resources_beginning_of_period = vmap(
        vmap(
            vmap(compute_next_period_wealth, in_axes=(None, None, 0)),
            in_axes=(None, 0, None),
        ),
        in_axes=(0, None, None),
    )(state_space, exogenous_savings_grid, income_shock_draws)

    (
        state_choice_combs_final,
        state_choice_combs_final,
        endog_grid_final,
        reshape_current_state_choice_vec_to_mat,
        transform_between_state_and_state_choice_vec,
    ) = create_current_state_and_state_choice_objects(
        period=n_periods - 1,
        state_space=state_space,
        state_choice_space=state_choice_space,
        resources_beginning_of_period=resources_beginning_of_period,
        map_state_choice_vec_to_parent_state=map_state_choice_vec_to_parent_state,
        reshape_state_choice_vec_to_mat=reshape_state_choice_vec_to_mat,
        transform_between_state_and_state_choice_space=transform_between_state_and_state_choice_space,
    )

    value_interpolated, policy_final, marg_util_interpolated = solve_final_period(
        final_period_choice_states=state_choice_combs_final,
        final_period_solution_partial=final_period_solution_partial,
        resources_last_period=endog_grid_final,
    )

    # Choose which draw we take for policy and value function as those are note
    # saved with respect to the draws
    middle_of_draws = int(len(income_shock_draws) + 1 / 2)
    np.save(
        f"endog_grid_{n_periods - 1}.npy",
        endog_grid_final[:, :, middle_of_draws],
    )
    np.save(f"policy_{n_periods - 1}.npy", policy_final[:, :, middle_of_draws])
    np.save(f"value_{n_periods - 1}.npy", value_interpolated[:, :, middle_of_draws])

    for period in range(n_periods - 2, -1, -1):
        # Aggregate the marginal utilities and expected values over all choices and
        # income shock draws
        marg_util, emax = aggregate_marg_utils_exp_values(
            value_state_choice_specific=value_interpolated,
            marg_util_state_choice_specific=marg_util_interpolated,
            reshape_state_choice_vec_to_mat=reshape_current_state_choice_vec_to_mat,
            transform_between_state_and_state_choice_vec=transform_between_state_and_state_choice_vec,
            taste_shock_scale=taste_shock_scale,
            income_shock_weights=income_shock_weights,
        )

        (
            idxs_state_choice,
            state_choice_combs,
            resources,
            reshape_current_state_choice_vec_to_mat,
            transform_between_state_and_state_choice_vec,
        ) = create_current_state_and_state_choice_objects(
            period=period,
            state_space=state_space,
            state_choice_space=state_choice_space,
            resources_beginning_of_period=resources_beginning_of_period,
            map_state_choice_vec_to_parent_state=map_state_choice_vec_to_parent_state,
            reshape_state_choice_vec_to_mat=reshape_state_choice_vec_to_mat,
            transform_between_state_and_state_choice_space=transform_between_state_and_state_choice_space,
        )

        (
            endog_grid_candidate,
            value_candidate,
            policy_candidate,
            expected_value,
        ) = calculate_candidate_solutions_from_euler_equation(
            marg_util=marg_util,
            emax=emax,
            idx_state_choices_period=idxs_state_choice,
            map_state_to_post_decision_child_nodes=map_state_to_post_decision_child_nodes,
            exogenous_savings_grid=exogenous_savings_grid,
            discount_factor=discount_factor,
            interest_rate=interest_rate,
<<<<<<< HEAD
            state_choices_period=state_choices_period,
            get_transition_vector_by_state=get_transition_vector_by_state,
=======
            state_choices_period=state_choice_combs,
>>>>>>> 4de03475
            compute_inverse_marginal_utility=compute_inverse_marginal_utility,
            compute_value=compute_value,
        )

        endog_grid_state_choice = np.full(
            (len(state_choice_combs), int(1.1 * len(exogenous_savings_grid))), np.nan
        )
        policy_state_choice = np.full(
            (len(state_choice_combs), int(1.1 * len(exogenous_savings_grid))), np.nan
        )
        value_state_choice = np.full(
            (len(state_choice_combs), int(1.1 * len(exogenous_savings_grid))), np.nan
        )

        # Run upper envolope to remove suboptimal candidates
        for state_choice_idx, state_choice_vec in enumerate(state_choice_combs):
            choice = state_choice_vec[-1]

            endog_grid, policy, value = compute_upper_envelope(
                endog_grid=endog_grid_candidate[state_choice_idx],
                policy=policy_candidate[state_choice_idx],
                value=value_candidate[state_choice_idx],
                expected_value_zero_savings=expected_value[state_choice_idx, 0],
                exog_grid=exogenous_savings_grid,
                choice=choice,
                compute_value=compute_value,
            )

            endog_grid_state_choice[state_choice_idx, : len(endog_grid)] = endog_grid
            policy_state_choice[state_choice_idx, : len(policy)] = policy
            value_state_choice[state_choice_idx, : len(policy)] = value

        marg_util_interpolated, value_interpolated = vmap(
            interpolate_and_calc_marginal_utilities, in_axes=(None, None, 0, 0, 0, 0, 0)
        )(
            compute_marginal_utility,
            compute_value,
            state_choice_combs[:, -1],
            resources,
            endog_grid_state_choice,
            policy_state_choice,
            value_state_choice,
        )

        np.save(f"endog_grid_{period}.npy", endog_grid_state_choice)
        np.save(f"policy_{period}.npy", policy_state_choice)
        np.save(f"value_{period}.npy", value_state_choice)<|MERGE_RESOLUTION|>--- conflicted
+++ resolved
@@ -125,17 +125,8 @@
         compute_marginal_utility=compute_marginal_utility,
     )
 
-<<<<<<< HEAD
-    endog_grid_container, policy_container, value_container = create_multi_dim_arrays(
-        state_choice_space, options
-    )
-
-    # breakpoint()
-
-    endog_grid_container, policy_container, value_container = backwards_induction(
-=======
+
     backwards_induction(
->>>>>>> 4de03475
         map_state_choice_vec_to_parent_state=map_state_choice_vec_to_parent_state,
         reshape_state_choice_vec_to_mat=reshape_state_choice_vec_to_mat,
         transform_between_state_and_state_choice_space=transform_between_state_and_state_choice_space,
@@ -324,12 +315,8 @@
             exogenous_savings_grid=exogenous_savings_grid,
             discount_factor=discount_factor,
             interest_rate=interest_rate,
-<<<<<<< HEAD
-            state_choices_period=state_choices_period,
             get_transition_vector_by_state=get_transition_vector_by_state,
-=======
             state_choices_period=state_choice_combs,
->>>>>>> 4de03475
             compute_inverse_marginal_utility=compute_inverse_marginal_utility,
             compute_value=compute_value,
         )
