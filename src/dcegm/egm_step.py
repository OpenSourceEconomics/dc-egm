"""Implementation of the EGM algorithm."""
from typing import Callable
from typing import Dict
from typing import Tuple

import numpy as np
from dcegm.interpolate import interpolate_policy
from dcegm.interpolate import interpolate_value


def do_egm_step(
    child_states,
    child_node_choice_set,
    state_indexer,
    state_space,
    quad_weights,
    trans_mat_state,
    *,
    options: Dict[str, int],
    compute_marginal_utility: Callable,
<<<<<<< HEAD
    compute_inverse_marginal_utility: Callable,
    compute_value_constrained: Callable,
=======
    compute_current_policy: Callable,
    compute_current_value: Callable,
>>>>>>> 5d9ad087
    compute_expected_value: Callable,
    compute_next_choice_probs: Callable,
    compute_next_wealth_matrices: Callable,
    compute_next_marginal_wealth: Callable,
    store_current_policy_and_value: Callable,
    get_state_specific_choice_set,
    policy_array: np.ndarray,
    value_array: np.ndarray
) -> Tuple[np.ndarray, np.ndarray, np.ndarray]:
    """Runs the Endogenous-Grid-Method Algorithm (EGM step).

    Args:
        child_states (np.ndarray): Array of shape (n_exog_processes, n_state_variables)
        capturing the child node for each exogenous process state.
        child_node_choice_set (np.ndarray): The agent's (restricted) choice set in
            the given state of shape (n_admissible_choices,).
        options (dict): Options dictionary.
        compute_utility (callable): User-defined function to compute the agent's
            utility. The input ```params``` is already partialled in.
        compute_marginal_utility (callable): User-defined function to compute the
            agent's marginal utility. The input ```params``` is already partialled in.
<<<<<<< HEAD
        compute_inverse_marginal_utility (callable): User-defined function to compute
        the agent's inverse marginal utility.
        compute_value_constrained (callable): User-defined function to compute
            the agent's value function in the credit-constrained area. The inputs
            ```params``` and ```compute_utility``` are already partialled in.
=======
        compute_current_policy (callable): User-defined function to compute the agent's
            current state- and choice-specific optimal policy. The inputs
            ```quad_weights```and ```compute_inverse_margina_utility``` are already
            partialled in.
        compute_current_value (callable): User-defined function to compute
            the agent's current state- and choice-specific value function. The inputs
            ```beta``` and ```compute_utility``` are already partialled in.
>>>>>>> 5d9ad087
        compute_expected_value (callable): User-defined function to compute the agent's
            expected value. The inputs ```params``` and ```quad_weights``` are already
            partialled in.
        compute_next_choice_probs (callable): User-defined function to compute the
            agent's choice probabilities in the next period (t + 1). The inputs
            ```params``` and ```options``` are already partialled in.
        compute_next_wealth_matrices (callable): User-defined function to compute the
            agent's wealth matrices of the next period (t + 1). The inputs
            ```savings_grid```, ```income_shocks```, ```params``` and ```options```
            are already partialled in.
        store_current_policy_and_value (callable): Internal function that computes the
            current state- and choice-specific optimal policy and value functions.
            The inputs ```savings_grid```, ```params```, ```options```, and
            ```compute_utility``` are already partialled in.
        compute_next_marginal_wealth (callable): User-defined function to compute the
            agent's marginal wealth in the next period (t + 1). The inputs
            ```params``` and ```options``` are already partialled in.
        choice_policies_child (np.ndarray): 2d array of the agent's next period policy
            for all choices. Shape (n_choices, 2, 1.1 * (n_grid_wealth + 1)).
            Position [:, 0, :] contains the endogenous grid over wealth M,
            and [:, 1, :] stores the corresponding value of the choice-specific policy
            function c(M, d).
        choice_values_child (np.ndarray): 2d array of the agent's next period values
            for all choices. Shape (n_choices, 2, 1.1 * (n_grid_wealth + 1)).
            Position [:, 0, :] contains the endogenous grid over wealth M,
            and [:, 1, :] stores the corresponding value of the choice-specific value
            function v(M, d).

    Returns:
        (tuple) Tuple containing:

        - current_policy (np.ndarray): 2d array of the agent's period- and
            choice-specific consumption policy. Shape (2, 1.1 * (n_grid_wealth + 1)).
            Position [0, :] contains the endogenous grid over wealth M,
            and [1, :] stores the corresponding value of the policy function c(M, d).
        - current_value (np.ndarray): 2d array of the agent's period- and
            choice-specific value function. Shape (2, 1.1 * (n_grid_wealth + 1)).
            Position [0, :] contains the endogenous grid over wealth M,
            and [1, :] stores the corresponding value of the value function v(M, d).

    """
    for child_state in child_states:
        child_state_index = state_indexer[tuple(child_state)]

        choice_policies_child = policy_array[child_state_index]
        choice_values_child = value_array[child_state_index]

        child_node_choice_set = get_state_specific_choice_set(
            child_state, state_space, state_indexer
        )
        next_period_wealth = compute_next_wealth_matrices(child_state)
        next_period_marginal_wealth = compute_next_marginal_wealth(child_state)

        (
            next_period_marginal_utility,
            next_period_values,
        ) = get_child_state_policy_and_value(
            child_state,
            child_node_choice_set,
            options,
            compute_utility,
            compute_marginal_utility,
            compute_value_constrained,
            compute_next_choice_probs,
            choice_policies_child,
            choice_values_child,
            next_period_wealth,
        )
        # TODO: Aggregate via transition matrix

    # RHS of Euler Eq., p. 337 IJRS (2017)
    # Integrate out uncertainty over stochastic income y
    rhs_euler = quad_weights @ (
        next_period_marginal_utility * next_period_marginal_wealth
    )

    current_policy = compute_inverse_marginal_utility(rhs_euler)

    expected_value = compute_expected_value(next_period_wealth, next_period_values)

    current_policy_arr, current_value_arr = store_current_policy_and_value(
        current_policy, expected_value, child_state
    )

    return current_policy_arr, current_value_arr, expected_value


# def aggregate_over_income_shocks():


def get_child_state_policy_and_value(
    child_state: np.ndarray,
    child_node_choice_set: np.ndarray,
    options: Dict[str, int],
    compute_utility: Callable,
    compute_marginal_utility: Callable,
    compute_value_constrained: Callable,
    compute_next_choice_probs: Callable,
    choice_policies_child: np.ndarray,
    choice_values_child: np.ndarray,
    next_period_wealth: np.ndarray,
):
    """Runs the Endogenous-Grid-Method Algorithm (EGM step).

    Args:
        child_state (np.ndarray): Array of shape (n_state_variables,) defining the
            agent's current child state.
        child_node_choice_set (np.ndarray): The agent's (restricted) choice set in
            the given state of shape (n_admissible_choices,).
        options (dict): Options dictionary.
        compute_utility (callable): User-defined function to compute the agent's
            utility. The input ```params``` is already partialled in.
        compute_marginal_utility (callable): User-defined function to compute the
            agent's marginal utility. The input ```params``` is already partialled in.
        compute_value_constrained (callable): User-defined function to compute
            the agent's value function in the credit-constrained area. The inputs
            ```params``` and ```compute_utility``` are already partialled in.
        compute_next_choice_probs (callable): User-defined function to compute the
            agent's choice probabilities in the next period (t + 1). The inputs
            ```params``` and ```options``` are already partialled in.
        choice_policies_child (np.ndarray): 2d array of the agent's next period policy
            for all choices. Shape (n_choices, 2, 1.1 * (n_grid_wealth + 1)).
            Position [:, 0, :] contains the endogenous grid over wealth M,
            and [:, 1, :] stores the corresponding value of the choice-specific policy
            function c(M, d).
        choice_values_child (np.ndarray): 2d array of the agent's next period values
            for all choices. Shape (n_choices, 2, 1.1 * (n_grid_wealth + 1)).
            Position [:, 0, :] contains the endogenous grid over wealth M,
            and [:, 1, :] stores the corresponding value of the choice-specific value
            function v(M, d).
        next_period_wealth (np.ndarray): Array of all possible next period
            wealths with shape (n_quad_stochastic, n_grid_wealth).

    Returns:
    """
    # Interpolate next period policy and values to match the
    # contemporary matrix of potential next period wealths
<<<<<<< HEAD
    child_policy = get_next_period_policy(
=======
    next_policy_interp = get_next_period_policy(
>>>>>>> 5d9ad087
        child_node_choice_set,
        next_period_wealth,
        next_period_policy=choice_policies_child,
        options=options,
    )
<<<<<<< HEAD
    child_value = get_next_period_value(
        child_node_choice_set,
        matrix_next_period_wealth=next_period_wealth,
        period=child_state[0] - 1,
        options=options,
        next_period_value=choice_values_child,
        compute_value_constrained=compute_value_constrained,
        compute_utility=compute_utility,
=======
    next_value_interp = get_next_period_value(
        child_node_choice_set,
        matrix_next_period_wealth=next_wealth,
        next_period_value=next_value,
        compute_value=compute_current_value,
>>>>>>> 5d9ad087
    )

    child_state_marginal_utility = sum_marginal_utility_over_choice_probs(
        child_node_choice_set,
<<<<<<< HEAD
        next_period_policy=child_policy,
        next_period_value=child_value,
=======
        next_period_policy=next_policy_interp,
        next_period_value=next_value_interp,
>>>>>>> 5d9ad087
        options=options,
        compute_marginal_utility=compute_marginal_utility,
        compute_next_period_choice_probs=compute_next_choice_probs,
    )
<<<<<<< HEAD
    return child_state_marginal_utility, child_value
=======

    current_policy = compute_current_policy(next_marginal_utility, next_marginal_wealth)
    expected_value = compute_expected_value(next_wealth, next_value_interp)
    current_value = compute_current_value(
        current_policy, expected_value, choice=child_state[1]
    )

    current_policy_arr, current_value_arr = store_current_policy_and_value(
        current_policy, current_value, expected_value
    )

    return current_policy_arr, current_value_arr
>>>>>>> 5d9ad087


def sum_marginal_utility_over_choice_probs(
    child_node_choice_set: np.ndarray,
    next_period_policy: np.ndarray,
    next_period_value: np.ndarray,
    options: dict,
    compute_marginal_utility: Callable,
    compute_next_period_choice_probs: Callable,
) -> np.ndarray:
    """Computes the marginal utility of the next period.

    Args:
        child_node_choice_set (np.ndarray): 1d array of shape (n_choices_in_state)
            containing the set of all possible choices in the given child state.
        marginal_utility_func (callable): Partial function that calculates marginal
            utility, where the input ```params``` has already been partialed in.
            Supposed to have same interface as utility func.
        next_period_policy (np.ndarray): 2d array of shape
            (n_choices, n_quad_stochastic * n_grid_wealth) containing the agent's
            interpolated next period policy.
        next_period_value (np.ndarray): Array containing values of next period
            choice-specific value function.
            Shape (n_choices, n_quad_stochastic * n_grid_wealth).
        options (dict): Options dictionary.

    Returns:
        (np.ndarray): Array of next period's marginal utility of shape
            (n_quad_stochastic * n_grid_wealth,).
    """
    n_grid_wealth = options["grid_points_wealth"]
    n_quad_stochastic = options["quadrature_points_stochastic"]

    next_period_marg_util = np.zeros(next_period_policy.shape[1])

    for choice_index in range(len(child_node_choice_set)):
        choice_prob = compute_next_period_choice_probs(next_period_value, choice_index)
        next_period_marg_util += choice_prob * compute_marginal_utility(
            next_period_policy[choice_index, :]
        )

    return next_period_marg_util.reshape((n_quad_stochastic, n_grid_wealth), order="F")


def get_next_period_policy(
    child_node_choice_set,
    matrix_next_period_wealth: np.ndarray,
    next_period_policy: np.ndarray,
    options: Dict[str, int],
) -> np.ndarray:
    """Computes the next-period policy via linear interpolation.

    Extrapolate lineary in wealth regions beyond the grid, i.e. larger
    than "max_wealth" specifiec in the ``params`` dictionary.

    Args:
        child_node_choice_set (np.ndarray): 1d array of shape (n_admissible_choices,)
            containing the agent's choice set at the current child node in the state
            space.
        matrix_next_period_wealth (np.ndarray): 2d array of all possible next period
            wealths with shape (n_quad_stochastic, n_grid_wealth).
        next_period_policy (np.ndarray): Array of the next period policy
            for all choices. Shape (n_choices, 2, 1.1 * n_grid_wealth + 1).
        options (dict): Options dictionary.

    Returns:
        next_period_policy_interp (np.ndarray): Array of interpolated next period
            consumption of shape (n_choices, n_quad_stochastic * n_grid_wealth).
    """
    n_grid_wealth = options["grid_points_wealth"]
    n_quad_stochastic = options["quadrature_points_stochastic"]

    next_period_policy_interp = np.empty(
        (child_node_choice_set.shape[0], n_quad_stochastic * n_grid_wealth)
    )

    for index, choice in enumerate(child_node_choice_set):
        next_period_policy_interp[index, :] = interpolate_policy(
            matrix_next_period_wealth.flatten("F"), next_period_policy[choice]
        )

    return next_period_policy_interp


def get_next_period_value(
    child_node_choice_set,
    matrix_next_period_wealth: np.ndarray,
    next_period_value: np.ndarray,
    compute_value: Callable,
) -> np.ndarray:
    """Maps next-period value onto this period's matrix of next-period wealth.

    Args:
        matrix_next_period_wealth (np.ndarray): Array of all possible next period
            wealths with shape (n_quad_stochastic, n_grid_wealth).
        next_period_value (np.ndarray): Array of the next period value
            for all choices. Shape (n_choices, 2, 1.1 * n_grid_wealth + 1).
        period (int): Current period t.
        options (dict): Options dictionary.
        compute_value_credit_constrained (callable): User-defined function to compute
            the agent's utility. The input ```params``` is already partialled in.
        compute_value_credit_constrained (callable): User-defined function to compute
            the agent's value function in the credit-constrained area.
            The inputs ```params``` and ```compute_utility``` are already partialled in.

    Returns:
        next_period_value_interp (np.ndarray): Array containing interpolated
            values of next period choice-specific value function. We use
            interpolation to the actual next period value function onto
            the current period grid of potential next period wealths.
            Shape (n_choices, n_quad_stochastic * n_grid_wealth).
    """
    next_period_value_interp = np.empty(
        (
            child_node_choice_set.shape[0],
            matrix_next_period_wealth.shape[0] * matrix_next_period_wealth.shape[1],
        )
    )

    for index, choice in enumerate(child_node_choice_set):
        next_period_value_interp[index, :] = interpolate_value(
            flat_wealth=matrix_next_period_wealth.flatten("F"),
            value=next_period_value[choice],
            choice=choice,
            compute_value_constrained=compute_value,
        )

    return next_period_value_interp<|MERGE_RESOLUTION|>--- conflicted
+++ resolved
@@ -10,7 +10,6 @@
 
 def do_egm_step(
     child_states,
-    child_node_choice_set,
     state_indexer,
     state_space,
     quad_weights,
@@ -18,13 +17,8 @@
     *,
     options: Dict[str, int],
     compute_marginal_utility: Callable,
-<<<<<<< HEAD
     compute_inverse_marginal_utility: Callable,
-    compute_value_constrained: Callable,
-=======
-    compute_current_policy: Callable,
     compute_current_value: Callable,
->>>>>>> 5d9ad087
     compute_expected_value: Callable,
     compute_next_choice_probs: Callable,
     compute_next_wealth_matrices: Callable,
@@ -46,21 +40,11 @@
             utility. The input ```params``` is already partialled in.
         compute_marginal_utility (callable): User-defined function to compute the
             agent's marginal utility. The input ```params``` is already partialled in.
-<<<<<<< HEAD
         compute_inverse_marginal_utility (callable): User-defined function to compute
         the agent's inverse marginal utility.
         compute_value_constrained (callable): User-defined function to compute
             the agent's value function in the credit-constrained area. The inputs
             ```params``` and ```compute_utility``` are already partialled in.
-=======
-        compute_current_policy (callable): User-defined function to compute the agent's
-            current state- and choice-specific optimal policy. The inputs
-            ```quad_weights```and ```compute_inverse_margina_utility``` are already
-            partialled in.
-        compute_current_value (callable): User-defined function to compute
-            the agent's current state- and choice-specific value function. The inputs
-            ```beta``` and ```compute_utility``` are already partialled in.
->>>>>>> 5d9ad087
         compute_expected_value (callable): User-defined function to compute the agent's
             expected value. The inputs ```params``` and ```quad_weights``` are already
             partialled in.
@@ -121,9 +105,8 @@
             child_state,
             child_node_choice_set,
             options,
-            compute_utility,
             compute_marginal_utility,
-            compute_value_constrained,
+            compute_current_value,
             compute_next_choice_probs,
             choice_policies_child,
             choice_values_child,
@@ -155,9 +138,8 @@
     child_state: np.ndarray,
     child_node_choice_set: np.ndarray,
     options: Dict[str, int],
-    compute_utility: Callable,
     compute_marginal_utility: Callable,
-    compute_value_constrained: Callable,
+    compute_current_value: Callable,
     compute_next_choice_probs: Callable,
     choice_policies_child: np.ndarray,
     choice_values_child: np.ndarray,
@@ -198,63 +180,28 @@
     """
     # Interpolate next period policy and values to match the
     # contemporary matrix of potential next period wealths
-<<<<<<< HEAD
     child_policy = get_next_period_policy(
-=======
-    next_policy_interp = get_next_period_policy(
->>>>>>> 5d9ad087
         child_node_choice_set,
         next_period_wealth,
         next_period_policy=choice_policies_child,
         options=options,
     )
-<<<<<<< HEAD
     child_value = get_next_period_value(
         child_node_choice_set,
         matrix_next_period_wealth=next_period_wealth,
-        period=child_state[0] - 1,
-        options=options,
         next_period_value=choice_values_child,
-        compute_value_constrained=compute_value_constrained,
-        compute_utility=compute_utility,
-=======
-    next_value_interp = get_next_period_value(
-        child_node_choice_set,
-        matrix_next_period_wealth=next_wealth,
-        next_period_value=next_value,
         compute_value=compute_current_value,
->>>>>>> 5d9ad087
     )
 
     child_state_marginal_utility = sum_marginal_utility_over_choice_probs(
         child_node_choice_set,
-<<<<<<< HEAD
         next_period_policy=child_policy,
         next_period_value=child_value,
-=======
-        next_period_policy=next_policy_interp,
-        next_period_value=next_value_interp,
->>>>>>> 5d9ad087
         options=options,
         compute_marginal_utility=compute_marginal_utility,
         compute_next_period_choice_probs=compute_next_choice_probs,
     )
-<<<<<<< HEAD
     return child_state_marginal_utility, child_value
-=======
-
-    current_policy = compute_current_policy(next_marginal_utility, next_marginal_wealth)
-    expected_value = compute_expected_value(next_wealth, next_value_interp)
-    current_value = compute_current_value(
-        current_policy, expected_value, choice=child_state[1]
-    )
-
-    current_policy_arr, current_value_arr = store_current_policy_and_value(
-        current_policy, current_value, expected_value
-    )
-
-    return current_policy_arr, current_value_arr
->>>>>>> 5d9ad087
 
 
 def sum_marginal_utility_over_choice_probs(
