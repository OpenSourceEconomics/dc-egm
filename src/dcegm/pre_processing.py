from functools import partial
from typing import Callable
from typing import Dict
from typing import Tuple

import jax.numpy as jnp
import numpy as np
import pandas as pd
from dcegm.fast_upper_envelope import fast_upper_envelope_wrapper


def convert_params_to_dict(params: pd.DataFrame) -> Dict[str, float]:
    """Transforms params DataFrame into a dictionary.

    Checks if given params DataFrame contains taste shock scale, interest rate
    and discount factor.

    Args:
        params (pd.DataFrame): Params DataFrame.

    Returns:
        dict: Dictionary with index "category" dropped and column
            "comment" transformed into dictionary.

    """
    keys = params.index.droplevel("category").tolist()
    values = params["value"].tolist()
    params_dict = dict(zip(keys, values))

    if "interest_rate" not in params_dict:  # interest rate
        raise ValueError("Interest rate must be provided in params.")
    if "lambda" not in params_dict:  # taste shock scale
        raise ValueError("Taste shock scale must be provided in params.")
    if "beta" not in params_dict:  # discount factor
        raise ValueError("Discount factor must be provided in params.")

    return params_dict


def get_partial_functions(
    options: Dict[str, int],
    user_utility_functions: Dict[str, Callable],
    user_budget_constraint: Callable,
    exogenous_transition_function: Callable,
) -> Tuple[Callable, Callable, Callable, Callable, Callable, Callable, Callable]:
    """Create partial functions from user supplied functions.

    Args:
        params_dict (dict): Dictionary containing model parameters.
        options (dict): Options dictionary.
        user_utility_functions (Dict[str, callable]): Dictionary of three user-supplied
            functions for computation of:
       t    (i) utility
            (ii) inverse marginal utility
            (iii) next period marginal utility
        user_budget_constraint (callable): Callable budget constraint.
        exogenous_transition_function (callable): User-supplied function returning for
            each state a transition matrix vector.

    Returns:
        tuple:

        - compute_utility (callable): Function for computation of agent's utility.
        - compute_marginal_utility (callable): User-defined function to compute the
            agent's marginal utility. The input ```params``` is already partialled in.
        - compute_inverse_marginal_utility (Callable): Function for calculating the
            inverse marginal utility, which takes the marginal utility as only input.
        - compute_value (callable): Function for calculating the value from consumption
            level, discrete choice and expected value. The inputs ```discount_rate```
            and ```compute_utility``` are already partialled in.
        - compute_next_wealth_matrices (callable): User-defined function to compute the
            agent's wealth matrices of the next period (t + 1). The inputs
            ```savings_grid```, ```income_shocks```, ```params``` and ```options```
            are already partialled in.
        - compute_upper_envelope (Callable): Function for calculating the upper envelope
            of the policy and value function. If the number of discrete choices is 1,
            this function is a dummy function that returns the policy and value
            function as is, without performing a fast upper envelope scan.
        - transition_function (Callable): Partialled transition function that returns
            transition probabilities for each state.

    """
    compute_utility = user_utility_functions["utility"]
    compute_marginal_utility = user_utility_functions["marginal_utility"]
    compute_inverse_marginal_utility = user_utility_functions[
        "inverse_marginal_utility"
    ]

    compute_value = partial(
        calc_current_value,
        compute_utility=compute_utility,
    )

    compute_next_period_wealth = partial(
        user_budget_constraint,
        options=options,
    )

<<<<<<< HEAD
    # transition_function = partial(
    #     exogenous_transition_function,
    #     transition_matrix=transition_matrix,
    # )
=======
    transition_function = exogenous_transition_function
>>>>>>> 6d3c7c17

    if options["n_discrete_choices"] == 1:
        compute_upper_envelope = _return_policy_and_value
    else:
        compute_upper_envelope = fast_upper_envelope_wrapper

    return (
        compute_utility,
        compute_marginal_utility,
        compute_inverse_marginal_utility,
        compute_value,
        compute_next_period_wealth,
        compute_upper_envelope,
        # transition_function,
    )


def calc_current_value(
    consumption: np.ndarray,
    next_period_value: np.ndarray,
    choice: int,
    params: Dict[str, float],
    compute_utility: Callable,
) -> np.ndarray:
    """Compute the agent's current value.

    We only support the standard value function, where the current utility and
    the discounted next period value have a sum format.

    Args:
        consumption (np.ndarray): Level of the agent's consumption.
            Array of shape (n_quad_stochastic * n_grid_wealth,).
        next_period_value (np.ndarray): The value in the next period.
        choice (int): The current discrete choice.
        compute_utility (callable): User-defined function to compute the agent's
            utility. The input ``params``` is already partialled in.
        discount_factor (float): The discount factor.

    Returns:
        np.ndarray: The current value.

    """
    utility = compute_utility(consumption, choice, params)
    value = utility + params["beta"] * next_period_value

    return value


def _return_policy_and_value(
    endog_grid, policy, value, expected_value_zero_savings, *args
):
    endog_grid = jnp.append(0, endog_grid)
    policy = jnp.append(0, policy)
    value = jnp.append(expected_value_zero_savings, value)
    return endog_grid, policy, policy, value<|MERGE_RESOLUTION|>--- conflicted
+++ resolved
@@ -96,14 +96,7 @@
         options=options,
     )
 
-<<<<<<< HEAD
-    # transition_function = partial(
-    #     exogenous_transition_function,
-    #     transition_matrix=transition_matrix,
-    # )
-=======
     transition_function = exogenous_transition_function
->>>>>>> 6d3c7c17
 
     if options["n_discrete_choices"] == 1:
         compute_upper_envelope = _return_policy_and_value
