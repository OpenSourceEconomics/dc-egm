from functools import partial
from typing import Callable
from typing import Dict
from typing import Tuple

import numpy as np
from dcegm.aggregate_policy_value import calc_value


def get_partial_functions(
    params,
    options,
    user_utility_functions,
    user_budget_constraint,
<<<<<<< HEAD
    exogenous_transition_function,
):

=======
) -> Tuple[Callable, Callable, Callable, Callable, Callable]:
    """Create partial functions."""
>>>>>>> ee0e187e
    compute_utility = partial(
        user_utility_functions["utility"],
        params=params,
    )
    compute_marginal_utility = partial(
        user_utility_functions["marginal_utility"],
        params=params,
    )
    compute_inverse_marginal_utility = partial(
        user_utility_functions["inverse_marginal_utility"],
        params=params,
    )
    compute_value = partial(
        calc_value,
        discount_factor=params.loc[("beta", "beta"), "value"],
        compute_utility=compute_utility,
    )
    compute_next_wealth_matrices = partial(
        user_budget_constraint,
        params=params,
        options=options,
    )
    transition_function = partial(exogenous_transition_function, params=params)
    return (
        compute_utility,
        compute_marginal_utility,
        compute_inverse_marginal_utility,
        compute_value,
        compute_next_wealth_matrices,
        transition_function,
    )


def create_multi_dim_arrays(
    state_space: np.ndarray,
    options: Dict[str, int],
) -> Tuple[np.ndarray, np.ndarray]:
    """Create multi-diminesional array for storing the policy and value function.

    Note that we add 10% extra space filled with nans, since, in the upper
    envelope step, the endogenous wealth grid might be augmented to the left
    in order to accurately describe potential non-monotonicities (and hence
    discontinuities) near the start of the grid.

    We include one additional grid point (n_grid_wealth + 1) to M,
    since we want to set the first position (j=0) to M_t = 0 for all time
    periods.

    Moreover, the lists have variable length, because the Upper Envelope step
    drops suboptimal points from the original grid and adds new ones (kink
    points as well as the corresponding interpolated values of the consumption
    and value functions).

    Args:
        options (dict): Options dictionary.
        state_space (np.ndarray): Collection of all possible states.


    Returns:
        (tuple): Tuple containing:

        - policy (np.ndarray): Multi-dimensional np.ndarray storing the
            choice-specific policy function; of shape
            [n_states, n_discrete_choices, 2, 1.1 * (n_grid_wealth + 1)].
            Position [.., 0, :] contains the endogenous grid over wealth M,
            and [.., 1, :] stores the corresponding value of the policy function
            c(M, d), for each state and each discrete choice.
        - value (np.ndarray): Multi-dimensional np.ndarray storing the
            choice-specific value functions; of shape
            [n_states, n_discrete_choices, 2, 1.1 * (n_grid_wealth + 1)].
            Position [.., 0, :] contains the endogenous grid over wealth M,
            and [.., 1, :] stores the corresponding value of the value function
            v(M, d), for each state and each discrete choice.

    """
    n_grid_wealth = options["grid_points_wealth"]
    n_choices = options["n_discrete_choices"]
    n_states = state_space.shape[0]

    policy_arr = np.empty((n_states, n_choices, 2, int(1.1 * n_grid_wealth + 1)))
    value_arr = np.empty((n_states, n_choices, 2, int(1.1 * n_grid_wealth + 1)))
    policy_arr[:] = np.nan
    value_arr[:] = np.nan

    return policy_arr, value_arr<|MERGE_RESOLUTION|>--- conflicted
+++ resolved
@@ -12,14 +12,9 @@
     options,
     user_utility_functions,
     user_budget_constraint,
-<<<<<<< HEAD
     exogenous_transition_function,
-):
-
-=======
-) -> Tuple[Callable, Callable, Callable, Callable, Callable]:
+) -> Tuple[Callable, Callable, Callable, Callable, Callable, Callable]:
     """Create partial functions."""
->>>>>>> ee0e187e
     compute_utility = partial(
         user_utility_functions["utility"],
         params=params,
@@ -43,6 +38,7 @@
         options=options,
     )
     transition_function = partial(exogenous_transition_function, params=params)
+    
     return (
         compute_utility,
         compute_marginal_utility,
