--- conflicted
+++ resolved
@@ -6,81 +6,6 @@
 import numpy as np
 
 
-<<<<<<< HEAD
-def get_map_from_state_to_child_nodes(
-    state_space: np.ndarray,
-    state_choice_space: np.ndarray,
-    map_state_to_index: np.ndarray,
-) -> np.ndarray:
-    """Create indexer array that maps states to state-specific child nodes.
-
-    Will be a user defined function later.
-
-    ToDo: We need to think about how to incorporate updating from state variables,
-    e.g. experience.
-
-    Args:
-        state_space (np.ndarray): 2d array of shape (n_states, n_state_vars + 1)
-            which serves as a collection of all possible states. By convention,
-            the first column must contain the period and the last column the
-            exogenous state. Any other state variables are in between.
-            E.g. if the two state variables are period and lagged choice and all choices
-            are admissible in each period, the shape of the state space array is
-            (n_periods * n_choices, 3).
-        state_choice_space (np.ndarray): 2d array of shape
-            (n_feasible_states, n_state_vars + 2) storing all feasible
-            state-choice combinations. The second to last column contains the exogenous
-            state. The last column includes the choice to be made at the end of
-            the period (which is not a state variable).
-        map_state_to_index (np.ndarray): Indexer array that maps states to indexes.
-            The shape of this object is quite complicated. For each state variable it
-            has the number of possible states as rows, i.e.
-            (n_poss_states_state_var_1, n_poss_states_state_var_2, ....).
-
-    Returns:
-        np.ndarray: 2d array of shape
-            (n_feasible_state_choice_combs, n_choices * n_exog_processes)
-            containing indices of all child nodes the agent can reach
-            from a given state.
-
-    """
-    # Exogenous processes are always on the last entry of the state space. Moreover, we
-    # treat all of them as admissible in each period. If there exists an absorbing
-    # state, this is reflected by a 0 percent transition probability.
-    n_periods, n_choices, n_exog_states = map_state_to_index.shape
-    n_feasible_state_choice_combs = state_choice_space.shape[0]
-    n_states_over_periods = state_space.shape[0] // n_periods
-
-    map_state_to_feasible_child_nodes = np.empty(
-        (n_feasible_state_choice_combs, n_exog_states),
-        dtype=int,
-    )
-
-    for idx in range(n_feasible_state_choice_combs):
-        state_choice_vec = state_choice_space[idx]
-        period = state_choice_vec[0]
-        state_vec = state_choice_vec[:-1]
-        lagged_choice = state_choice_vec[-1]
-
-        state_vec_next = state_vec.copy()
-        state_vec_next[0] += 1  # Increment period
-
-        if state_vec_next[0] < n_periods:
-            state_vec_next[1] = lagged_choice
-
-            for exog_state in range(n_exog_states):
-                state_vec_next[-1] = exog_state
-
-                map_state_to_feasible_child_nodes[idx, exog_state] = (
-                    map_state_to_index[tuple(state_vec_next)]
-                    - (period + 1) * n_states_over_periods
-                )
-
-    return map_state_to_feasible_child_nodes
-
-
-=======
->>>>>>> f4ca4102
 def create_state_choice_space(
     state_space, map_state_to_state_space_index, get_state_specific_choice_set
 ):
