--- conflicted
+++ resolved
@@ -177,9 +177,6 @@
         )
     )
 
-<<<<<<< HEAD
-    observed_state_choice_indexes = get_state_choice_index_per_discrete_state(
-=======
     unobserved_states_index = jnp.where(~full_mask)[0]
     observed_states_index = jnp.where(full_mask)[0]
 
@@ -249,8 +246,8 @@
     observed_wealth,
     model,
 ):
-    observed_state_choice_indexes = get_state_choice_index_per_state(
->>>>>>> 0eaca692
+    observed_state_choice_indexes = get_state_choice_index_per_discrete_state(
+(
         states=observed_states,
         map_state_choice_to_index=model["model_structure"]["map_state_choice_to_index"],
         state_space_names=model["model_structure"]["state_space_names"],
