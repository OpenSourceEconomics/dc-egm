--- conflicted
+++ resolved
@@ -74,7 +74,6 @@
 
     """
     min_wealth_grid = jnp.min(endog_grid)
-<<<<<<< HEAD
     # These tuning parameters should be set outside. Don't want to touch solve.py now
     points_to_add = len(endog_grid) // 10
     num_iter = int(1.2 * value.shape[0])
@@ -116,40 +115,6 @@
         num_iter=num_iter,
         jump_thresh=jump_thresh,
     )
-
-=======
-    if endog_grid[0] > min_wealth_grid:
-        # Non-concave region coincides with credit constraint.
-        # This happens when there is a non-monotonicity in the endogenous wealth grid
-        # that goes below the first point.
-        # Solution: Value function to the left of the first point is analytical,
-        # so we just need to add some points to the left of the first grid point.
-
-        endog_grid, value, policy = _augment_grids(
-            endog_grid=endog_grid,
-            value=value,
-            policy=policy,
-            choice=choice,
-            expected_value_zero_savings=expected_value_zero_savings,
-            min_wealth_grid=min_wealth_grid,
-            points_to_add=len(endog_grid) // 10,
-            compute_value=compute_value,
-        )
-
-    endog_grid = jnp.append(0, endog_grid)
-    policy = jnp.append(0, policy)
-    value = jnp.append(expected_value_zero_savings, value)
-
-    (
-        endog_grid_refined,
-        value_refined,
-        policy_left_refined,
-        policy_right_refined,
-    ) = fast_upper_envelope(
-        endog_grid, value, policy, num_iter=int(1.2 * value.shape[0]), jump_thresh=2
-    )
-
->>>>>>> 8444e549
     return (
         endog_grid_refined,
         policy_left_refined,
@@ -162,10 +127,7 @@
     endog_grid: jnp.ndarray,
     value: jnp.ndarray,
     policy: jnp.ndarray,
-<<<<<<< HEAD
     expected_value_zero_savings: float,
-=======
->>>>>>> 8444e549
     num_iter: int,
     jump_thresh: Optional[float] = 2,
 ) -> Tuple[np.ndarray, jnp.ndarray, jnp.ndarray, jnp.ndarray]:
@@ -178,11 +140,8 @@
             of shape (n_grid_wealth + 1,).
         policy (np.ndarray): 1d array containing the unrefined policy correspondence
             of shape (n_grid_wealth + 1,).
-<<<<<<< HEAD
         expected_value_zero_savings (float): The agent's expected value given that she
             saves zero.
-=======
->>>>>>> 8444e549
         num_iter (int): Number of iterations to execute the fues. Recommended to use
             twenty percent more than the actual array size.
         jump_thresh (float): Jump detection threshold.
@@ -223,10 +182,7 @@
         endog_grid=endog_grid,
         value=value,
         policy=policy,
-<<<<<<< HEAD
         expected_value_zero_savings=expected_value_zero_savings,
-=======
->>>>>>> 8444e549
         num_iter=num_iter,
         jump_thresh=jump_thresh,
         n_points_to_scan=10,
@@ -239,10 +195,7 @@
     endog_grid: jnp.ndarray,
     value: jnp.ndarray,
     policy: jnp.ndarray,
-<<<<<<< HEAD
     expected_value_zero_savings,
-=======
->>>>>>> 8444e549
     num_iter: int,
     jump_thresh: float,
     n_points_to_scan: Optional[int] = 0,
@@ -256,11 +209,8 @@
             of shape (n_grid_wealth + 1,).
         policy (np.ndarray): 1d array containing the unrefined policy correspondence
             of shape (n_grid_wealth + 1,).
-<<<<<<< HEAD
         expected_value_zero_savings (float): The agent's expected value given that she
             saves zero.
-=======
->>>>>>> 8444e549
         num_iter (int): Number of iterations to execute the fues. Recommended to use
             twenty percent more than the actual array size.
         jump_thresh (float): Jump detection threshold.
@@ -274,7 +224,6 @@
             the optimal points are kept.
 
     """
-<<<<<<< HEAD
     value_k_and_j = expected_value_zero_savings, value[0]
     endog_grid_k_and_j = 0, endog_grid[0]
     policy_k_and_j = 0, policy[0]
@@ -283,218 +232,6 @@
     to_be_saved_inital = (expected_value_zero_savings, 0.0, 0.0, 0.0)
 
     idx_to_inspect = 0
-    last_point_was_intersect = 0
-    idx_case_2 = 0
-
-    carry_init = (
-        vars_j_and_k_inital,
-        to_be_saved_inital,
-        idx_to_inspect,
-        idx_case_2,
-        last_point_was_intersect,
-    )
-    partial_body = partial(
-        scan_body,
-        value=value,
-        policy=policy,
-        endog_grid=endog_grid,
-        jump_thresh=jump_thresh,
-        n_points_to_scan=n_points_to_scan,
-    )
-
-    _final_carry, result = jax.lax.scan(
-        partial_body,
-        carry_init,
-        xs=None,
-        length=num_iter,
-        reverse=False,
-        unroll=1,
-    )
-
-    return result
-
-
-def scan_body(
-    carry,
-    _iter_step,
-    value,
-    policy,
-    endog_grid,
-    jump_thresh,
-    n_points_to_scan,
-):
-    (
-        vars_j_and_k,
-        to_be_saved_this_iter,
-        idx_to_inspect,
-        idx_case_2,
-        last_point_was_intersect,
-    ) = carry
-    (
-=======
-    value_k_and_j = value[0], value[1]
-    endog_grid_k_and_j = endog_grid[0], endog_grid[1]
-    policy_k_and_j = policy[0], policy[1]
-    vars_j_and_k_inital = (value_k_and_j, policy_k_and_j, endog_grid_k_and_j)
-
-    value_to_be_saved_next = value[0]
-    policy_left_to_be_saved_next = policy[0]
-    policy_right_to_be_saved_next = policy[0]
-    endog_grid_to_be_saved_next = endog_grid[0]
-    to_be_saved_inital = (
->>>>>>> 8444e549
-        value_to_be_saved_next,
-        policy_left_to_be_saved_next,
-        policy_right_to_be_saved_next,
-        endog_grid_to_be_saved_next,
-<<<<<<< HEAD
-    ) = to_be_saved_this_iter
-    value_k_and_j, policy_k_and_j, endog_grid_k_and_j = vars_j_and_k
-    is_this_the_last_point = idx_to_inspect == len(endog_grid) - 1
-    # In each iteration we calculate the gradient of the value function
-    grad_before_denominator = endog_grid_k_and_j[1] - endog_grid_k_and_j[0] + 1e-16
-    grad_before = (value_k_and_j[1] - value_k_and_j[0]) / grad_before_denominator
-
-    # gradient with leading index to be checked
-    grad_next_denominator = endog_grid[idx_to_inspect] - endog_grid_k_and_j[1] + 1e-16
-    grad_next = (value[idx_to_inspect] - value_k_and_j[1]) / grad_next_denominator
-
-    switch_value_denominator = (
-        endog_grid[idx_to_inspect] - endog_grid_k_and_j[1] + 1e-16
-    )
-    exog_grid_j = endog_grid_k_and_j[1] - policy_k_and_j[1]
-    exog_grid_idx_to_inspect = endog_grid[idx_to_inspect] - policy[idx_to_inspect]
-    switch_value_func = (
-        jnp.abs((exog_grid_idx_to_inspect - exog_grid_j) / switch_value_denominator)
-        > jump_thresh
-    )
-
-    (
-        grad_next_forward,
-        idx_next_on_lower_curve,
-    ) = _forward_scan(
-        value=value,
-        endog_grid=endog_grid,
-        policy=policy,
-        jump_thresh=jump_thresh,
-        endog_grid_current=endog_grid_k_and_j[1],
-        exog_grid_current=exog_grid_j,
-        idx_base=idx_to_inspect,
-        n_points_to_scan=n_points_to_scan,
-    )
-
-    (
-        grad_next_backward,
-        idx_before_on_upper_curve,
-    ) = _backward_scan(
-        value=value,
-        endog_grid=endog_grid,
-        policy=policy,
-        jump_thresh=jump_thresh,
-        value_current=value_k_and_j[1],
-        endog_grid_current=endog_grid_k_and_j[1],
-        idx_base=idx_to_inspect,
-        n_points_to_scan=n_points_to_scan,
-    )
-
-    # Check for suboptimality. This is either with decreasing value function, the
-    # value function not montone in consumption or
-    # if the gradient joining the leading point i+1 and the point j (the last point
-    # on the same choice specific policy) is shallower than the
-    # gradient joining the i+1 and j, then delete j'th point
-    # If the point is the same as point j, this is always false and
-    # switch_value_func as well. Therefore, the third if is chosen.
-    decreasing_value = value[idx_to_inspect] < value_k_and_j[1]
-    non_monotone_policy = exog_grid_idx_to_inspect < exog_grid_j
-    switch_value_func_and_steep_increase_after = (
-        grad_next < grad_next_forward
-    ) * switch_value_func
-    suboptimal_cond = logic_or(
-        switch_value_func_and_steep_increase_after,
-        logic_or(decreasing_value, non_monotone_policy),
-    )
-
-    next_point_past_intersect = logic_or(
-        grad_before > grad_next, grad_next < grad_next_backward
-    )
-    point_j_past_intersect = grad_next > grad_next_backward
-
-    # Generate cases. They are exclusive in ascending order, i.e. if 1 is true the
-    # rest can't be and 2 can only be true if 1 isn't.
-    # Start with checking if last iteration was case_5, and we need
-    # to add another point to the refined grid.
-    case_1 = last_point_was_intersect
-    case_2 = is_this_the_last_point * (1 - case_1)
-    case_3 = suboptimal_cond * (1 - case_1) * (1 - case_2)
-    case_4 = ~switch_value_func * (1 - case_1) * (1 - case_2) * (1 - case_3)
-    case_5 = (
-        next_point_past_intersect
-        * (1 - case_1)
-        * (1 - case_2)
-        * (1 - case_3)
-        * (1 - case_4)
-    )
-    case_6 = (
-        point_j_past_intersect
-        * (1 - case_1)
-        * (1 - case_2)
-        * (1 - case_3)
-        * (1 - case_4)
-        * (1 - case_5)
-    )
-
-    (
-        intersect_grid,
-        intersect_value,
-        intersect_policy_left,
-        intersect_policy_right,
-    ) = select_and_calculate_intersection(
-        endog_grid=endog_grid,
-        policy=policy,
-        value=value,
-        endog_grid_k_and_j=endog_grid_k_and_j,
-        value_k_and_j=value_k_and_j,
-        policy_k_and_j=policy_k_and_j,
-        idx_next_on_lower_curve=idx_next_on_lower_curve,
-        idx_before_on_upper_curve=idx_before_on_upper_curve,
-        idx_to_inspect=idx_to_inspect,
-        case_5=case_5,
-        case_6=case_6,
-    )
-
-    # Save the values for the next iteration
-    (
-        value_to_save,
-        policy_left_to_save,
-        policy_right_to_save,
-        endog_grid_to_save,
-    ) = select_variables_to_save_this_iteration(
-        case_6=case_6,
-        intersect_value=intersect_value,
-        intersect_policy_left=intersect_policy_left,
-        intersect_policy_right=intersect_policy_right,
-        intersect_grid=intersect_grid,
-        value_to_be_saved_next=value_to_be_saved_next,
-        policy_left_to_be_saved_next=policy_left_to_be_saved_next,
-        policy_right_to_be_saved_next=policy_right_to_be_saved_next,
-        endog_grid_to_be_saved_next=endog_grid_to_be_saved_next,
-    )
-    value_case_2 = jax.lax.select(idx_case_2, jnp.nan, value[-1])
-    policy_to_be_saved_case_2 = jax.lax.select(idx_case_2, jnp.nan, policy[-1])
-    endog_grid_to_be_saved_case_2 = jax.lax.select(idx_case_2, jnp.nan, endog_grid[-1])
-
-    # In the iteration where case_2 is first time True, the last point is selected
-    # and afterwards only nans.
-    idx_case_2 = case_2
-    last_point_was_intersect = case_5
-
-    in_case_134 = case_1 + case_3 + case_4
-    in_case_256 = case_2 + case_5 + case_6
-
-=======
-    )
-
-    idx_to_inspect = 1
     last_point_was_intersect = 0
     idx_case_2 = 0
 
@@ -689,8 +426,6 @@
 
     in_case_134 = case_1 + case_3 + case_4
     in_case_256 = case_2 + case_5 + case_6
-
->>>>>>> 8444e549
     in_case_123 = case_1 + case_2 + case_3
     in_case_1236 = case_1 + case_2 + case_3 + case_6
     in_case_45 = case_4 + case_5
@@ -769,7 +504,6 @@
         policy_right_to_save,
         endog_grid_to_save,
     )
-<<<<<<< HEAD
 
     return carry, result
 
@@ -879,117 +613,6 @@
         value_2_upper_curve (float):
         policy_2_upper_curve (float):
 
-=======
-
-    return carry, result
-
-
-def select_variables_to_save_this_iteration(
-    case_6,
-    intersect_value,
-    intersect_policy_left,
-    intersect_policy_right,
-    intersect_grid,
-    value_to_be_saved_next,
-    policy_left_to_be_saved_next,
-    policy_right_to_be_saved_next,
-    endog_grid_to_be_saved_next,
-):
-    # Determine variables to save this iteration. This is always the variables
-    # carried from last iteration. Except in case 6.
-    value_to_save = value_to_be_saved_next * (1 - case_6) + intersect_value * case_6
-    policy_left_to_save = (
-        policy_left_to_be_saved_next * (1 - case_6) + intersect_policy_left * case_6
-    )
-    policy_right_to_save = (
-        policy_right_to_be_saved_next * (1 - case_6) + intersect_policy_right * case_6
-    )
-    endog_grid_to_save = (
-        endog_grid_to_be_saved_next * (1 - case_6) + intersect_grid * case_6
-    )
-    return value_to_save, policy_left_to_save, policy_right_to_save, endog_grid_to_save
-
-
-def select_and_calculate_intersection(
-    endog_grid,
-    policy,
-    value,
-    endog_grid_k_and_j,
-    value_k_and_j,
-    policy_k_and_j,
-    idx_next_on_lower_curve,
-    idx_before_on_upper_curve,
-    idx_to_inspect,
-    case_5,
-    case_6,
-):
-    wealth_1_on_lower_curve = (
-        endog_grid[idx_next_on_lower_curve] * case_5 + endog_grid_k_and_j[0] * case_6
-    )
-    value_1_on_lower_curve = (
-        value[idx_next_on_lower_curve] * case_5 + value_k_and_j[0] * case_6
-    )
-    policy_1_on_lower_curve = (
-        policy[idx_next_on_lower_curve] * case_5 + policy_k_and_j[0] * case_6
-    )
-    (
-        intersect_grid,
-        intersect_value,
-        intersect_policy_left,
-        intersect_policy_right,
-    ) = calc_intersection_and_extrapolate_policy(
-        wealth_1_lower_curve=wealth_1_on_lower_curve,
-        value_1_lower_curve=value_1_on_lower_curve,
-        policy_1_lower_curve=policy_1_on_lower_curve,
-        wealth_2_lower_curve=endog_grid_k_and_j[1],
-        value_2_lower_curve=value_k_and_j[1],
-        policy_2_lower_curve=policy_k_and_j[1],
-        wealth_1_upper_curve=endog_grid[idx_to_inspect],
-        value_1_upper_curve=value[idx_to_inspect],
-        policy_1_upper_curve=policy[idx_to_inspect],
-        wealth_2_upper_curve=endog_grid[idx_before_on_upper_curve],
-        value_2_upper_curve=value[idx_before_on_upper_curve],
-        policy_2_upper_curve=policy[idx_before_on_upper_curve],
-    )
-    return (
-        intersect_grid,
-        intersect_value,
-        intersect_policy_left,
-        intersect_policy_right,
-    )
-
-
-def calc_intersection_and_extrapolate_policy(
-    wealth_1_lower_curve,
-    value_1_lower_curve,
-    policy_1_lower_curve,
-    wealth_2_lower_curve,
-    value_2_lower_curve,
-    policy_2_lower_curve,
-    wealth_1_upper_curve,
-    value_1_upper_curve,
-    policy_1_upper_curve,
-    wealth_2_upper_curve,
-    value_2_upper_curve,
-    policy_2_upper_curve,
-):
-    """Calculate intersection of two lines and extrapolate policy.
-
-    Args:
-        wealth_1_lower_curve (float):
-        value_1_lower_curve (float):
-        policy_1_lower_curve (float):
-        wealth_2_lower_curve (float):
-        value_2_lower_curve (float):
-        policy_2_lower_curve (float):
-        wealth_1_upper_curve (float):
-        value_1_upper_curve (float):
-        policy_1_upper_curve (float):
-        wealth_2_upper_curve (float):
-        value_2_upper_curve (float):
-        policy_2_upper_curve (float):
-
->>>>>>> 8444e549
     Returns:
         Tuple[float, float, float, float]: intersection point on wealth grid, value
             function at intersection and on lower as well as upper curve extrapolated
@@ -1028,7 +651,6 @@
     return intersect_grid, intersect_value, policy_left, policy_right
 
 
-# @njit
 def _forward_scan(
     value: jnp.ndarray,
     endog_grid: jnp.ndarray,
@@ -1255,71 +877,4 @@
     x_intersection = (slope1 * x1 - slope2 * x3 + y3 - y1) / ((slope1 - slope2) + 1e-16)
     y_intersection = slope1 * (x_intersection - x1) + y1
 
-<<<<<<< HEAD
-    return x_intersection, y_intersection
-=======
-    return x_intersection, y_intersection
-
-
-def _augment_grids(
-    endog_grid: jnp.ndarray,
-    value: jnp.ndarray,
-    policy: jnp.ndarray,
-    choice: int,
-    expected_value_zero_savings: jnp.ndarray,
-    min_wealth_grid: float,
-    points_to_add: int,
-    compute_value: Callable,
-) -> Tuple[np.ndarray, jnp.ndarray, jnp.ndarray]:
-    """Extends the endogenous wealth grid, value, and policy functions to the left.
-
-    Args:
-        endog_grid (np.ndarray): 1d array containing the endogenous wealth grid of
-            shape (n_endog_wealth_grid,), where n_endog_wealth_grid is of variable
-            length depending on the number of kinks and non-concave regions in the
-            value function.
-        value (np.ndarray):  1d array storing the choice-specific
-            value function of shape (n_endog_wealth_grid,), where
-            n_endog_wealth_grid is of variable length depending on the number of
-            kinks and non-concave regions in the value function.
-            In the presence of kinks, the value function is a "correspondence"
-            rather than a function due to non-concavities.
-        policy (np.ndarray):  1d array storing the choice-specific
-            policy function of shape (n_endog_wealth_grid,), where
-            n_endog_wealth_grid is of variable length depending on the number of
-            discontinuities in the policy function.
-            In the presence of discontinuities, the policy function is a
-            "correspondence" rather than a function due to multiple local optima.
-        choice (int): The agent's choice.
-        expected_value_zero_savings (float): The agent's expected value given that she
-            saves zero.
-        min_wealth_grid (float): Minimal wealth level in the endogenous wealth grid.
-        points_to_add (int): Number of grid points to add. Roughly num_wealth / 10.
-        compute_value (callable): Function to compute the agent's value.
-
-    Returns:
-        tuple:
-
-        - grid_augmented (np.ndarray): 1d array containing the augmented
-            endogenous wealth grid with ancillary points added to the left.
-        - policy_augmented (np.ndarray): 1d array containing the augmented
-            policy function with ancillary points added to the left.
-        - value_augmented (np.ndarray): 1d array containing the augmented
-            value function with ancillary points added to the left.
-
-    """
-    grid_points_to_add = jnp.linspace(min_wealth_grid, endog_grid[0], points_to_add)[
-        :-1
-    ]
-
-    grid_augmented = jnp.append(grid_points_to_add, endog_grid)
-    values_to_add = compute_value(
-        grid_points_to_add,
-        expected_value_zero_savings,
-        choice,
-    )
-    value_augmented = jnp.append(values_to_add, value)
-    policy_augmented = jnp.append(grid_points_to_add, policy)
-
-    return grid_augmented, value_augmented, policy_augmented
->>>>>>> 8444e549
+    return x_intersection, y_intersection