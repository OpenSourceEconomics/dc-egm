--- conflicted
+++ resolved
@@ -112,7 +112,6 @@
 
 
 def linear_interpolation_with_inserting_missing_values(x, y, x_new, missing_value):
-<<<<<<< HEAD
     """Linear interpolation with inserting missing values
 
     Args:
@@ -130,29 +129,7 @@
             In case x_new contains values outside of the range of x, these
             values are set equal to missing_value.
     """
-
-    # make sure that the function also works for unsorted x-arrays
-    # taken from scipy.interpolate.interp1d
-    ind = np.argsort(x, kind="mergesort")
-    x = x[ind]
-    y = np.take(y, ind)
-
-    x_int = np.atleast_1d(x_new)
-    ind_high = np.searchsorted(x, x_int, side="left").clip(max=(x.shape[0] - 1), min=1)
-    ind_low = ind_high - 1
-
-    y_high = y[ind_high]
-    y_low = y[ind_low]
-    x_high = x[ind_high]
-    x_low = x[ind_low]
-
-    interpolate_dist = x_int - x_low
-    interpolate_slope = (y_high - y_low) / (x_high - x_low)
-    interpol_res = (interpolate_slope * interpolate_dist) + y_low
-    where_to_miss = (x_int < x.min()) | (x_int > x.max())
-=======
     interpol_res = linear_interpolation_with_extrapolation(x, y, x_new)
     where_to_miss = (x_new < x.min()) | (x_new > x.max())
->>>>>>> e33d2ec2
     interpol_res[where_to_miss] = missing_value
     return interpol_res